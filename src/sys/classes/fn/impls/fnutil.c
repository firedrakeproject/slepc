/*
   - - - - - - - - - - - - - - - - - - - - - - - - - - - - - - - - - - - - - -
   SLEPc - Scalable Library for Eigenvalue Problem Computations
   Copyright (c) 2002-, Universitat Politecnica de Valencia, Spain

   This file is part of SLEPc.
   SLEPc is distributed under a 2-clause BSD license (see LICENSE).
   - - - - - - - - - - - - - - - - - - - - - - - - - - - - - - - - - - - - - -
*/
/*
   Utility subroutines common to several impls
*/

#include <slepc/private/fnimpl.h>      /*I "slepcfn.h" I*/
#include <slepcblaslapack.h>

/*
   Compute the square root of an upper quasi-triangular matrix T,
   using Higham's algorithm (LAA 88, 1987). T is overwritten with sqrtm(T).
 */
static PetscErrorCode SlepcMatDenseSqrt(PetscBLASInt n,PetscScalar *T,PetscBLASInt ld)
{
  PetscScalar  one=1.0,mone=-1.0;
  PetscReal    scal;
  PetscBLASInt i,j,si,sj,r,ione=1,info;
#if !defined(PETSC_USE_COMPLEX)
  PetscReal    alpha,theta,mu,mu2;
#endif

  PetscFunctionBegin;
  for (j=0;j<n;j++) {
#if defined(PETSC_USE_COMPLEX)
    sj = 1;
    T[j+j*ld] = PetscSqrtScalar(T[j+j*ld]);
#else
    sj = (j==n-1 || T[j+1+j*ld] == 0.0)? 1: 2;
    if (sj==1) {
      PetscCheck(T[j+j*ld]>=0.0,PETSC_COMM_SELF,PETSC_ERR_USER_INPUT,"Matrix has a real negative eigenvalue, no real primary square root exists");
      T[j+j*ld] = PetscSqrtReal(T[j+j*ld]);
    } else {
      /* square root of 2x2 block */
      theta = (T[j+j*ld]+T[j+1+(j+1)*ld])/2.0;
      mu    = (T[j+j*ld]-T[j+1+(j+1)*ld])/2.0;
      mu2   = -mu*mu-T[j+1+j*ld]*T[j+(j+1)*ld];
      mu    = PetscSqrtReal(mu2);
      if (theta>0.0) alpha = PetscSqrtReal((theta+PetscSqrtReal(theta*theta+mu2))/2.0);
      else alpha = mu/PetscSqrtReal(2.0*(-theta+PetscSqrtReal(theta*theta+mu2)));
      T[j+j*ld]       /= 2.0*alpha;
      T[j+1+(j+1)*ld] /= 2.0*alpha;
      T[j+(j+1)*ld]   /= 2.0*alpha;
      T[j+1+j*ld]     /= 2.0*alpha;
      T[j+j*ld]       += alpha-theta/(2.0*alpha);
      T[j+1+(j+1)*ld] += alpha-theta/(2.0*alpha);
    }
#endif
    for (i=j-1;i>=0;i--) {
#if defined(PETSC_USE_COMPLEX)
      si = 1;
#else
      si = (i==0 || T[i+(i-1)*ld] == 0.0)? 1: 2;
      if (si==2) i--;
#endif
      /* solve Sylvester equation of order si x sj */
      r = j-i-si;
      if (r) PetscStackCallBLAS("BLASgemm",BLASgemm_("N","N",&si,&sj,&r,&mone,T+i+(i+si)*ld,&ld,T+i+si+j*ld,&ld,&one,T+i+j*ld,&ld));
      PetscStackCallBLAS("LAPACKtrsyl",LAPACKtrsyl_("N","N",&ione,&si,&sj,T+i+i*ld,&ld,T+j+j*ld,&ld,T+i+j*ld,&ld,&scal,&info));
      SlepcCheckLapackInfo("trsyl",info);
      PetscCheck(scal==1.0,PETSC_COMM_SELF,PETSC_ERR_SUP,"Current implementation cannot handle scale factor %g",(double)scal);
    }
    if (sj==2) j++;
  }
  PetscFunctionReturn(0);
}

#define BLOCKSIZE 64

/*
   Schur method for the square root of an upper quasi-triangular matrix T.
   T is overwritten with sqrtm(T).
   If firstonly then only the first column of T will contain relevant values.
 */
PetscErrorCode FNSqrtmSchur(FN fn,PetscBLASInt n,PetscScalar *T,PetscBLASInt ld,PetscBool firstonly)
{
  PetscBLASInt   i,j,k,r,ione=1,sdim,lwork,*s,*p,info,bs=BLOCKSIZE;
  PetscScalar    *wr,*W,*Q,*work,one=1.0,zero=0.0,mone=-1.0;
  PetscInt       m,nblk;
  PetscReal      scal;
#if defined(PETSC_USE_COMPLEX)
  PetscReal      *rwork;
#else
  PetscReal      *wi;
#endif

  PetscFunctionBegin;
  m     = n;
  nblk  = (m+bs-1)/bs;
  lwork = 5*n;
  k     = firstonly? 1: n;

  /* compute Schur decomposition A*Q = Q*T */
#if !defined(PETSC_USE_COMPLEX)
  PetscCall(PetscMalloc7(m,&wr,m,&wi,m*k,&W,m*m,&Q,lwork,&work,nblk,&s,nblk,&p));
  PetscStackCallBLAS("LAPACKgees",LAPACKgees_("V","N",NULL,&n,T,&ld,&sdim,wr,wi,Q,&ld,work,&lwork,NULL,&info));
#else
  PetscCall(PetscMalloc7(m,&wr,m,&rwork,m*k,&W,m*m,&Q,lwork,&work,nblk,&s,nblk,&p));
  PetscStackCallBLAS("LAPACKgees",LAPACKgees_("V","N",NULL,&n,T,&ld,&sdim,wr,Q,&ld,work,&lwork,rwork,NULL,&info));
#endif
  SlepcCheckLapackInfo("gees",info);

  /* determine block sizes and positions, to avoid cutting 2x2 blocks */
  j = 0;
  p[j] = 0;
  do {
    s[j] = PetscMin(bs,n-p[j]);
#if !defined(PETSC_USE_COMPLEX)
    if (p[j]+s[j]!=n && T[p[j]+s[j]+(p[j]+s[j]-1)*ld]!=0.0) s[j]++;
#endif
    if (p[j]+s[j]==n) break;
    j++;
    p[j] = p[j-1]+s[j-1];
  } while (1);
  nblk = j+1;

  for (j=0;j<nblk;j++) {
    /* evaluate f(T_jj) */
    PetscCall(SlepcMatDenseSqrt(s[j],T+p[j]+p[j]*ld,ld));
    for (i=j-1;i>=0;i--) {
      /* solve Sylvester equation for block (i,j) */
      r = p[j]-p[i]-s[i];
      if (r) PetscStackCallBLAS("BLASgemm",BLASgemm_("N","N",s+i,s+j,&r,&mone,T+p[i]+(p[i]+s[i])*ld,&ld,T+p[i]+s[i]+p[j]*ld,&ld,&one,T+p[i]+p[j]*ld,&ld));
      PetscStackCallBLAS("LAPACKtrsyl",LAPACKtrsyl_("N","N",&ione,s+i,s+j,T+p[i]+p[i]*ld,&ld,T+p[j]+p[j]*ld,&ld,T+p[i]+p[j]*ld,&ld,&scal,&info));
      SlepcCheckLapackInfo("trsyl",info);
      PetscCheck(scal==1.0,PETSC_COMM_SELF,PETSC_ERR_SUP,"Current implementation cannot handle scale factor %g",(double)scal);
    }
  }

  /* backtransform B = Q*T*Q' */
  PetscStackCallBLAS("BLASgemm",BLASgemm_("N","C",&n,&k,&n,&one,T,&ld,Q,&ld,&zero,W,&ld));
  PetscStackCallBLAS("BLASgemm",BLASgemm_("N","N",&n,&k,&n,&one,Q,&ld,W,&ld,&zero,T,&ld));

  /* flop count: Schur decomposition, triangular square root, and backtransform */
  PetscCall(PetscLogFlops(25.0*n*n*n+n*n*n/3.0+4.0*n*n*k));

#if !defined(PETSC_USE_COMPLEX)
  PetscCall(PetscFree7(wr,wi,W,Q,work,s,p));
#else
  PetscCall(PetscFree7(wr,rwork,W,Q,work,s,p));
#endif
  PetscFunctionReturn(0);
}

#define DBMAXIT 25

/*
   Computes the principal square root of the matrix T using the product form
   of the Denman-Beavers iteration.
   T is overwritten with sqrtm(T) or inv(sqrtm(T)) depending on flag inv.
 */
PetscErrorCode FNSqrtmDenmanBeavers(FN fn,PetscBLASInt n,PetscScalar *T,PetscBLASInt ld,PetscBool inv)
{
  PetscScalar        *Told,*M=NULL,*invM,*work,work1,prod,alpha;
  PetscScalar        szero=0.0,sone=1.0,smone=-1.0,spfive=0.5,sp25=0.25;
  PetscReal          tol,Mres=0.0,detM,g,reldiff,fnormdiff,fnormT,rwork[1];
  PetscBLASInt       N,i,it,*piv=NULL,info,query=-1,lwork;
  const PetscBLASInt one=1;
  PetscBool          converged=PETSC_FALSE,scale;
  unsigned int       ftz;

  PetscFunctionBegin;
  N = n*n;
  tol = PetscSqrtReal((PetscReal)n)*PETSC_MACHINE_EPSILON/2;
  scale = PetscDefined(USE_REAL_SINGLE)? PETSC_FALSE: PETSC_TRUE;
  PetscCall(SlepcSetFlushToZero(&ftz));

  /* query work size */
  PetscStackCallBLAS("LAPACKgetri",LAPACKgetri_(&n,M,&ld,piv,&work1,&query,&info));
  PetscCall(PetscBLASIntCast((PetscInt)PetscRealPart(work1),&lwork));
  PetscCall(PetscMalloc5(lwork,&work,n,&piv,n*n,&Told,n*n,&M,n*n,&invM));
  PetscCall(PetscArraycpy(M,T,n*n));

  if (inv) {  /* start recurrence with I instead of A */
    PetscCall(PetscArrayzero(T,n*n));
    for (i=0;i<n;i++) T[i+i*ld] += 1.0;
  }

  for (it=0;it<DBMAXIT && !converged;it++) {

    if (scale) {  /* g = (abs(det(M)))^(-1/(2*n)) */
      PetscCall(PetscArraycpy(invM,M,n*n));
      PetscStackCallBLAS("LAPACKgetrf",LAPACKgetrf_(&n,&n,invM,&ld,piv,&info));
      SlepcCheckLapackInfo("getrf",info);
      prod = invM[0];
      for (i=1;i<n;i++) prod *= invM[i+i*ld];
      detM = PetscAbsScalar(prod);
      g = (detM>PETSC_MAX_REAL)? 0.5: PetscPowReal(detM,-1.0/(2.0*n));
      alpha = g;
      PetscStackCallBLAS("BLASscal",BLASscal_(&N,&alpha,T,&one));
      alpha = g*g;
      PetscStackCallBLAS("BLASscal",BLASscal_(&N,&alpha,M,&one));
      PetscCall(PetscLogFlops(2.0*n*n*n/3.0+2.0*n*n));
    }

    PetscCall(PetscArraycpy(Told,T,n*n));
    PetscCall(PetscArraycpy(invM,M,n*n));

    PetscStackCallBLAS("LAPACKgetrf",LAPACKgetrf_(&n,&n,invM,&ld,piv,&info));
    SlepcCheckLapackInfo("getrf",info);
    PetscStackCallBLAS("LAPACKgetri",LAPACKgetri_(&n,invM,&ld,piv,work,&lwork,&info));
    SlepcCheckLapackInfo("getri",info);
    PetscCall(PetscLogFlops(2.0*n*n*n/3.0+4.0*n*n*n/3.0));

    for (i=0;i<n;i++) invM[i+i*ld] += 1.0;
    PetscStackCallBLAS("BLASgemm",BLASgemm_("N","N",&n,&n,&n,&spfive,Told,&ld,invM,&ld,&szero,T,&ld));
    for (i=0;i<n;i++) invM[i+i*ld] -= 1.0;

    PetscStackCallBLAS("BLASaxpy",BLASaxpy_(&N,&sone,invM,&one,M,&one));
    PetscStackCallBLAS("BLASscal",BLASscal_(&N,&sp25,M,&one));
    for (i=0;i<n;i++) M[i+i*ld] -= 0.5;
    PetscCall(PetscLogFlops(2.0*n*n*n+2.0*n*n));

    Mres = LAPACKlange_("F",&n,&n,M,&n,rwork);
    for (i=0;i<n;i++) M[i+i*ld] += 1.0;

    if (scale) {
      /* reldiff = norm(T - Told,'fro')/norm(T,'fro') */
      PetscStackCallBLAS("BLASaxpy",BLASaxpy_(&N,&smone,T,&one,Told,&one));
      fnormdiff = LAPACKlange_("F",&n,&n,Told,&n,rwork);
      fnormT = LAPACKlange_("F",&n,&n,T,&n,rwork);
      PetscCall(PetscLogFlops(7.0*n*n));
      reldiff = fnormdiff/fnormT;
      PetscCall(PetscInfo(fn,"it: %" PetscBLASInt_FMT " reldiff: %g scale: %g tol*scale: %g\n",it,(double)reldiff,(double)g,(double)(tol*g)));
      if (reldiff<1e-2) scale = PETSC_FALSE;  /* Switch off scaling */
    }

    if (Mres<=tol) converged = PETSC_TRUE;
  }

  PetscCheck(Mres<=tol,PETSC_COMM_SELF,PETSC_ERR_LIB,"SQRTM not converged after %d iterations",DBMAXIT);
  PetscCall(PetscFree5(work,piv,Told,M,invM));
  PetscCall(SlepcResetFlushToZero(&ftz));
  PetscFunctionReturn(0);
}

#define NSMAXIT 50

/*
   Computes the principal square root of the matrix A using the Newton-Schulz iteration.
   T is overwritten with sqrtm(T) or inv(sqrtm(T)) depending on flag inv.
 */
PetscErrorCode FNSqrtmNewtonSchulz(FN fn,PetscBLASInt n,PetscScalar *A,PetscBLASInt ld,PetscBool inv)
{
  PetscScalar    *Y=A,*Yold,*Z,*Zold,*M;
  PetscScalar    szero=0.0,sone=1.0,smone=-1.0,spfive=0.5,sthree=3.0;
  PetscReal      sqrtnrm,tol,Yres=0.0,nrm,rwork[1],done=1.0;
  PetscBLASInt   info,i,it,N,one=1,zero=0;
  PetscBool      converged=PETSC_FALSE;
  unsigned int   ftz;

  PetscFunctionBegin;
  N = n*n;
  tol = PetscSqrtReal((PetscReal)n)*PETSC_MACHINE_EPSILON/2;
  PetscCall(SlepcSetFlushToZero(&ftz));

  PetscCall(PetscMalloc4(N,&Yold,N,&Z,N,&Zold,N,&M));

  /* scale */
  PetscCall(PetscArraycpy(Z,A,N));
  for (i=0;i<n;i++) Z[i+i*ld] -= 1.0;
  nrm = LAPACKlange_("fro",&n,&n,Z,&n,rwork);
  sqrtnrm = PetscSqrtReal(nrm);
  PetscStackCallBLAS("LAPACKlascl",LAPACKlascl_("G",&zero,&zero,&nrm,&done,&N,&one,A,&N,&info));
  SlepcCheckLapackInfo("lascl",info);
  tol *= nrm;
  PetscCall(PetscInfo(fn,"||I-A||_F = %g, new tol: %g\n",(double)nrm,(double)tol));
  PetscCall(PetscLogFlops(2.0*n*n));

  /* Z = I */
  PetscCall(PetscArrayzero(Z,N));
  for (i=0;i<n;i++) Z[i+i*ld] = 1.0;

  for (it=0;it<NSMAXIT && !converged;it++) {
    /* Yold = Y, Zold = Z */
    PetscCall(PetscArraycpy(Yold,Y,N));
    PetscCall(PetscArraycpy(Zold,Z,N));

    /* M = (3*I-Zold*Yold) */
    PetscCall(PetscArrayzero(M,N));
    for (i=0;i<n;i++) M[i+i*ld] = sthree;
    PetscStackCallBLAS("BLASgemm",BLASgemm_("N","N",&n,&n,&n,&smone,Zold,&ld,Yold,&ld,&sone,M,&ld));

    /* Y = (1/2)*Yold*M, Z = (1/2)*M*Zold */
    PetscStackCallBLAS("BLASgemm",BLASgemm_("N","N",&n,&n,&n,&spfive,Yold,&ld,M,&ld,&szero,Y,&ld));
    PetscStackCallBLAS("BLASgemm",BLASgemm_("N","N",&n,&n,&n,&spfive,M,&ld,Zold,&ld,&szero,Z,&ld));

    /* reldiff = norm(Y-Yold,'fro')/norm(Y,'fro') */
    PetscStackCallBLAS("BLASaxpy",BLASaxpy_(&N,&smone,Y,&one,Yold,&one));
    Yres = LAPACKlange_("fro",&n,&n,Yold,&n,rwork);
    PetscCheck(!PetscIsNanReal(Yres),PETSC_COMM_SELF,PETSC_ERR_FP,"The computed norm is not-a-number");
    if (Yres<=tol) converged = PETSC_TRUE;
    PetscCall(PetscInfo(fn,"it: %" PetscBLASInt_FMT " res: %g\n",it,(double)Yres));

    PetscCall(PetscLogFlops(6.0*n*n*n+2.0*n*n));
  }

  PetscCheck(Yres<=tol,PETSC_COMM_SELF,PETSC_ERR_LIB,"SQRTM not converged after %d iterations",NSMAXIT);

  /* undo scaling */
  if (inv) {
    PetscCall(PetscArraycpy(A,Z,N));
    PetscStackCallBLAS("LAPACKlascl",LAPACKlascl_("G",&zero,&zero,&sqrtnrm,&done,&N,&one,A,&N,&info));
  } else PetscStackCallBLAS("LAPACKlascl",LAPACKlascl_("G",&zero,&zero,&done,&sqrtnrm,&N,&one,A,&N,&info));
  SlepcCheckLapackInfo("lascl",info);

  PetscCall(PetscFree4(Yold,Z,Zold,M));
  PetscCall(SlepcResetFlushToZero(&ftz));
  PetscFunctionReturn(0);
}

#if defined(PETSC_HAVE_CUDA)
#include "../src/sys/classes/fn/impls/cuda/fnutilcuda.h"
#include <slepccublas.h>

/*
 * Matrix square root by Newton-Schulz iteration. CUDA version.
 * Computes the principal square root of the matrix A using the
 * Newton-Schulz iteration. A is overwritten with sqrtm(A).
 */
PetscErrorCode FNSqrtmNewtonSchulz_CUDA(FN fn,PetscBLASInt n,PetscScalar *d_A,PetscBLASInt ld,PetscBool inv)
{
<<<<<<< HEAD
  PetscScalar        *d_Yold,*d_Z,*d_Zold,*d_M;
  PetscReal          nrm,sqrtnrm;
=======
  PetscScalar        *d_A,*d_Yold,*d_Z,*d_Zold,*d_M,alpha;
  PetscReal          nrm,sqrtnrm,tol,Yres=0.0;
>>>>>>> cbe898b5
  const PetscScalar  szero=0.0,sone=1.0,smone=-1.0,spfive=0.5,sthree=3.0;
  PetscInt           it;
  PetscBLASInt       N;
  const PetscBLASInt one=1;
  PetscBool          converged=PETSC_FALSE;
  cublasHandle_t     cublasv2handle;

  PetscFunctionBegin;
  PetscCall(PetscDeviceInitialize(PETSC_DEVICE_CUDA)); /* For CUDA event timers */
  PetscCall(PetscCUBLASGetHandle(&cublasv2handle));
  N = n*n;
  tol = PetscSqrtReal((PetscReal)n)*PETSC_MACHINE_EPSILON/2;

  PetscCallCUDA(cudaMalloc((void **)&d_Yold,sizeof(PetscScalar)*N));
  PetscCallCUDA(cudaMalloc((void **)&d_Z,sizeof(PetscScalar)*N));
  PetscCallCUDA(cudaMalloc((void **)&d_Zold,sizeof(PetscScalar)*N));
  PetscCallCUDA(cudaMalloc((void **)&d_M,sizeof(PetscScalar)*N));

  PetscCall(PetscLogGpuTimeBegin());

  /* Z = I; */
  PetscCallCUDA(cudaMemset(d_Z,0,sizeof(PetscScalar)*N));
  PetscCall(set_diagonal(n,d_Z,ld,sone));

  /* scale */
  PetscCallCUBLAS(cublasXaxpy(cublasv2handle,N,&smone,d_A,one,d_Z,one));
  PetscCallCUBLAS(cublasXnrm2(cublasv2handle,N,d_Z,one,&nrm));
  sqrtnrm = PetscSqrtReal(nrm);
  alpha = 1.0/nrm;
  PetscCallCUBLAS(cublasXscal(cublasv2handle,N,&alpha,d_A,one));
  tol *= nrm;
  PetscCall(PetscInfo(fn,"||I-A||_F = %g, new tol: %g\n",(double)nrm,(double)tol));
  PetscCall(PetscLogGpuFlops(2.0*n*n));

  /* Z = I; */
  PetscCallCUDA(cudaMemset(d_Z,0,sizeof(PetscScalar)*N));
  PetscCall(set_diagonal(n,d_Z,ld,sone));

  for (it=0;it<NSMAXIT && !converged;it++) {
    /* Yold = Y, Zold = Z */
    PetscCallCUDA(cudaMemcpy(d_Yold,d_A,sizeof(PetscScalar)*N,cudaMemcpyDeviceToDevice));
    PetscCallCUDA(cudaMemcpy(d_Zold,d_Z,sizeof(PetscScalar)*N,cudaMemcpyDeviceToDevice));

    /* M = (3*I - Zold*Yold) */
    PetscCallCUDA(cudaMemset(d_M,0,sizeof(PetscScalar)*N));
    PetscCall(set_diagonal(n,d_M,ld,sthree));
    PetscCallCUBLAS(cublasXgemm(cublasv2handle,CUBLAS_OP_N,CUBLAS_OP_N,n,n,n,&smone,d_Zold,ld,d_Yold,ld,&sone,d_M,ld));

    /* Y = (1/2) * Yold * M, Z = (1/2) * M * Zold */
    PetscCallCUBLAS(cublasXgemm(cublasv2handle,CUBLAS_OP_N,CUBLAS_OP_N,n,n,n,&spfive,d_Yold,ld,d_M,ld,&szero,d_A,ld));
    PetscCallCUBLAS(cublasXgemm(cublasv2handle,CUBLAS_OP_N,CUBLAS_OP_N,n,n,n,&spfive,d_M,ld,d_Zold,ld,&szero,d_Z,ld));

    /* reldiff = norm(Y-Yold,'fro')/norm(Y,'fro') */
    PetscCallCUBLAS(cublasXaxpy(cublasv2handle,N,&smone,d_A,one,d_Yold,one));
    PetscCallCUBLAS(cublasXnrm2(cublasv2handle,N,d_Yold,one,&Yres));
    PetscCheck(!PetscIsNanReal(Yres),PETSC_COMM_SELF,PETSC_ERR_FP,"The computed norm is not-a-number");
    if (Yres<=tol) converged = PETSC_TRUE;
    PetscCall(PetscInfo(fn,"it: %" PetscInt_FMT " res: %g\n",it,(double)Yres));

    PetscCall(PetscLogGpuFlops(6.0*n*n*n+2.0*n*n));
  }

  PetscCheck(Yres<=tol,PETSC_COMM_SELF,PETSC_ERR_LIB,"SQRTM not converged after %d iterations", NSMAXIT);

  /* undo scaling */
  if (inv) {
<<<<<<< HEAD
    sqrtnrm = 1.0/sqrtnrm;
    PetscCallCUBLAS(cublasXscal(cublasv2handle,N,&sqrtnrm,d_Z,one));
    PetscCallCUDA(cudaMemcpy(d_A,d_Z,sizeof(PetscScalar)*N,cudaMemcpyDeviceToDevice));
  } else {
    PetscCallCUBLAS(cublasXscal(cublasv2handle,N,&sqrtnrm,d_A,one));
=======
    alpha = 1.0/sqrtnrm;
    PetscCallCUBLAS(cublasXscal(cublasv2handle,N,&alpha,d_Z,one));
    PetscCallCUDA(cudaMemcpy(A,d_Z,sizeof(PetscScalar)*N,cudaMemcpyDeviceToHost));
  } else {
    alpha = sqrtnrm;
    PetscCallCUBLAS(cublasXscal(cublasv2handle,N,&alpha,d_A,one));
    PetscCallCUDA(cudaMemcpy(A,d_A,sizeof(PetscScalar)*N,cudaMemcpyDeviceToHost));
>>>>>>> cbe898b5
  }

  PetscCall(PetscLogGpuTimeEnd());
  PetscCallCUDA(cudaFree(d_Yold));
  PetscCallCUDA(cudaFree(d_Z));
  PetscCallCUDA(cudaFree(d_Zold));
  PetscCallCUDA(cudaFree(d_M));
  PetscFunctionReturn(0);
}

#if defined(PETSC_HAVE_MAGMA)
#include <slepcmagma.h>

/*
 * Matrix square root by product form of Denman-Beavers iteration. CUDA version.
 * Computes the principal square root of the matrix T using the product form
 * of the Denman-Beavers iteration. T is overwritten with sqrtm(T).
 */
PetscErrorCode FNSqrtmDenmanBeavers_CUDAm(FN fn,PetscBLASInt n,PetscScalar *d_T,PetscBLASInt ld,PetscBool inv)
{
<<<<<<< HEAD
  PetscScalar    *d_Told,*d_M,*d_invM,*d_work,prod;
  PetscScalar    zero=0.0,sone=1.0,smone=-1.0,spfive=0.5,sneg_pfive=-0.5,sp25=0.25,alpha;
  PetscReal      tol,Mres=0.0,detM,g,reldiff,fnormdiff,fnormT;
  PetscInt       it,lwork,nb;
=======
  PetscScalar    *d_T,*d_Told,*d_M,*d_invM,*d_work,szero=0.0,sone=1.0,smone=-1.0,spfive=0.5,sneg_pfive=-0.5,sp25=0.25,alpha;
  PetscReal      tol,Mres=0.0,detM,g,reldiff,fnormdiff,fnormT,prod;
  PetscInt       i,it,lwork,nb;
>>>>>>> cbe898b5
  PetscBLASInt   N,one=1,*piv=NULL;
  PetscBool      converged=PETSC_FALSE,scale;
  cublasHandle_t cublasv2handle;

  PetscFunctionBegin;
  PetscCall(PetscDeviceInitialize(PETSC_DEVICE_CUDA)); /* For CUDA event timers */
  PetscCall(PetscCUBLASGetHandle(&cublasv2handle));
  PetscCall(SlepcMagmaInit());
  N = n*n;
  scale = PetscDefined(USE_REAL_SINGLE)? PETSC_FALSE: PETSC_TRUE;
  tol = PetscSqrtReal((PetscReal)n)*PETSC_MACHINE_EPSILON/2;

  /* query work size */
  nb = magma_get_xgetri_nb(n);
  lwork = nb*n;
  PetscCall(PetscMalloc1(n,&piv));
  PetscCallCUDA(cudaMalloc((void **)&d_work,sizeof(PetscScalar)*lwork));
  PetscCallCUDA(cudaMalloc((void **)&d_Told,sizeof(PetscScalar)*N));
  PetscCallCUDA(cudaMalloc((void **)&d_M,sizeof(PetscScalar)*N));
  PetscCallCUDA(cudaMalloc((void **)&d_invM,sizeof(PetscScalar)*N));

  PetscCall(PetscLogGpuTimeBegin());
  PetscCallCUDA(cudaMemcpy(d_M,d_T,sizeof(PetscScalar)*N,cudaMemcpyDeviceToDevice));
  if (inv) {  /* start recurrence with I instead of A */
    PetscCallCUDA(cudaMemset(d_T,0,sizeof(PetscScalar)*N));
    PetscCall(set_diagonal(n,d_T,ld,1.0));
  }

  for (it=0;it<DBMAXIT && !converged;it++) {

    if (scale) { /* g = (abs(det(M)))^(-1/(2*n)); */
      PetscCallCUDA(cudaMemcpy(d_invM,d_M,sizeof(PetscScalar)*N,cudaMemcpyDeviceToDevice));
      PetscCallMAGMA(magma_xgetrf_gpu,n,n,d_invM,ld,piv);
      PetscCall(mult_diagonal(n,d_invM,ld,&prod));
      detM = PetscAbsScalar(prod);
      g = (detM>PETSC_MAX_REAL)? 0.5: PetscPowReal(detM,-1.0/(2.0*n));
      alpha = g;
      PetscCallCUBLAS(cublasXscal(cublasv2handle,N,&alpha,d_T,one));
      alpha = g*g;
      PetscCallCUBLAS(cublasXscal(cublasv2handle,N,&alpha,d_M,one));
      PetscCall(PetscLogGpuFlops(2.0*n*n*n/3.0+2.0*n*n));
    }

    PetscCallCUDA(cudaMemcpy(d_Told,d_T,sizeof(PetscScalar)*N,cudaMemcpyDeviceToDevice));
    PetscCallCUDA(cudaMemcpy(d_invM,d_M,sizeof(PetscScalar)*N,cudaMemcpyDeviceToDevice));

    PetscCallMAGMA(magma_xgetrf_gpu,n,n,d_invM,ld,piv);
    PetscCallMAGMA(magma_xgetri_gpu,n,d_invM,ld,piv,d_work,lwork);
    PetscCall(PetscLogGpuFlops(2.0*n*n*n/3.0+4.0*n*n*n/3.0));

    PetscCall(shift_diagonal(n,d_invM,ld,sone));
    PetscCallCUBLAS(cublasXgemm(cublasv2handle,CUBLAS_OP_N,CUBLAS_OP_N,n,n,n,&spfive,d_Told,ld,d_invM,ld,&szero,d_T,ld));
    PetscCall(shift_diagonal(n,d_invM,ld,smone));

    PetscCallCUBLAS(cublasXaxpy(cublasv2handle,N,&sone,d_invM,one,d_M,one));
    PetscCallCUBLAS(cublasXscal(cublasv2handle,N,&sp25,d_M,one));
    PetscCall(shift_diagonal(n,d_M,ld,sneg_pfive));
    PetscCall(PetscLogGpuFlops(2.0*n*n*n+2.0*n*n));

    PetscCallCUBLAS(cublasXnrm2(cublasv2handle,N,d_M,one,&Mres));
    PetscCall(shift_diagonal(n,d_M,ld,sone));

    if (scale) {
      /* reldiff = norm(T - Told,'fro')/norm(T,'fro'); */
      PetscCallCUBLAS(cublasXaxpy(cublasv2handle,N,&smone,d_T,one,d_Told,one));
      PetscCallCUBLAS(cublasXnrm2(cublasv2handle,N,d_Told,one,&fnormdiff));
      PetscCallCUBLAS(cublasXnrm2(cublasv2handle,N,d_T,one,&fnormT));
      PetscCall(PetscLogGpuFlops(7.0*n*n));
      reldiff = fnormdiff/fnormT;
      PetscCall(PetscInfo(fn,"it: %" PetscInt_FMT " reldiff: %g scale: %g tol*scale: %g\n",it,(double)reldiff,(double)g,(double)tol*g));
      if (reldiff<1e-2) scale = PETSC_FALSE; /* Switch to no scaling. */
    }

    PetscCall(PetscInfo(fn,"it: %" PetscInt_FMT " Mres: %g\n",it,(double)Mres));
    if (Mres<=tol) converged = PETSC_TRUE;
  }

  PetscCheck(Mres<=tol,PETSC_COMM_SELF,PETSC_ERR_LIB,"SQRTM not converged after %d iterations", DBMAXIT);
  PetscCall(PetscLogGpuTimeEnd());
  PetscCall(PetscFree(piv));
  PetscCallCUDA(cudaFree(d_work));
  PetscCallCUDA(cudaFree(d_Told));
  PetscCallCUDA(cudaFree(d_M));
  PetscCallCUDA(cudaFree(d_invM));
  PetscFunctionReturn(0);
}
#endif /* PETSC_HAVE_MAGMA */

#endif /* PETSC_HAVE_CUDA */

#define ITMAX 5
#define SWAP(a,b,t) {t=a;a=b;b=t;}

/*
   Estimate norm(A^m,1) by block 1-norm power method (required workspace is 11*n)
*/
static PetscErrorCode SlepcNormEst1(PetscBLASInt n,PetscScalar *A,PetscInt m,PetscScalar *work,PetscRandom rand,PetscReal *nrm)
{
  PetscScalar    *X,*Y,*Z,*S,*S_old,*aux,val,sone=1.0,szero=0.0;
  PetscReal      est=0.0,est_old,vals[2]={0.0,0.0},*zvals,maxzval[2],raux;
  PetscBLASInt   i,j,t=2,it=0,ind[2],est_j=0,m1;

  PetscFunctionBegin;
  X = work;
  Y = work + 2*n;
  Z = work + 4*n;
  S = work + 6*n;
  S_old = work + 8*n;
  zvals = (PetscReal*)(work + 10*n);

  for (i=0;i<n;i++) {  /* X has columns of unit 1-norm */
    X[i] = 1.0/n;
    PetscCall(PetscRandomGetValue(rand,&val));
    if (PetscRealPart(val) < 0.5) X[i+n] = -1.0/n;
    else X[i+n] = 1.0/n;
  }
  for (i=0;i<t*n;i++) S[i] = 0.0;
  ind[0] = 0; ind[1] = 0;
  est_old = 0;
  while (1) {
    it++;
    for (j=0;j<m;j++) {  /* Y = A^m*X */
      PetscStackCallBLAS("BLASgemm",BLASgemm_("N","N",&n,&t,&n,&sone,A,&n,X,&n,&szero,Y,&n));
      if (j<m-1) SWAP(X,Y,aux);
    }
    for (j=0;j<t;j++) {  /* vals[j] = norm(Y(:,j),1) */
      vals[j] = 0.0;
      for (i=0;i<n;i++) vals[j] += PetscAbsScalar(Y[i+j*n]);
    }
    if (vals[0]<vals[1]) {
      SWAP(vals[0],vals[1],raux);
      m1 = 1;
    } else m1 = 0;
    est = vals[0];
    if (est>est_old || it==2) est_j = ind[m1];
    if (it>=2 && est<=est_old) {
      est = est_old;
      break;
    }
    est_old = est;
    if (it>ITMAX) break;
    SWAP(S,S_old,aux);
    for (i=0;i<t*n;i++) {  /* S = sign(Y) */
      S[i] = (PetscRealPart(Y[i]) < 0.0)? -1.0: 1.0;
    }
    for (j=0;j<m;j++) {  /* Z = (A^T)^m*S */
      PetscStackCallBLAS("BLASgemm",BLASgemm_("C","N",&n,&t,&n,&sone,A,&n,S,&n,&szero,Z,&n));
      if (j<m-1) SWAP(S,Z,aux);
    }
    maxzval[0] = -1; maxzval[1] = -1;
    ind[0] = 0; ind[1] = 0;
    for (i=0;i<n;i++) {  /* zvals[i] = norm(Z(i,:),inf) */
      zvals[i] = PetscMax(PetscAbsScalar(Z[i+0*n]),PetscAbsScalar(Z[i+1*n]));
      if (zvals[i]>maxzval[0]) {
        maxzval[0] = zvals[i];
        ind[0] = i;
      } else if (zvals[i]>maxzval[1]) {
        maxzval[1] = zvals[i];
        ind[1] = i;
      }
    }
    if (it>=2 && maxzval[0]==zvals[est_j]) break;
    for (i=0;i<t*n;i++) X[i] = 0.0;
    for (j=0;j<t;j++) X[ind[j]+j*n] = 1.0;
  }
  *nrm = est;
  /* Flop count is roughly (it * 2*m * t*gemv) = 4*its*m*t*n*n */
  PetscCall(PetscLogFlops(4.0*it*m*t*n*n));
  PetscFunctionReturn(0);
}

#define SMALLN 100

/*
   Estimate norm(A^m,1) (required workspace is 2*n*n)
*/
PetscErrorCode SlepcNormAm(PetscBLASInt n,PetscScalar *A,PetscInt m,PetscScalar *work,PetscRandom rand,PetscReal *nrm)
{
  PetscScalar    *v=work,*w=work+n*n,*aux,sone=1.0,szero=0.0;
  PetscReal      rwork[1],tmp;
  PetscBLASInt   i,j,one=1;
  PetscBool      isrealpos=PETSC_TRUE;

  PetscFunctionBegin;
  if (n<SMALLN) {   /* compute matrix power explicitly */
    if (m==1) {
      *nrm = LAPACKlange_("O",&n,&n,A,&n,rwork);
      PetscCall(PetscLogFlops(1.0*n*n));
    } else {  /* m>=2 */
      PetscStackCallBLAS("BLASgemm",BLASgemm_("N","N",&n,&n,&n,&sone,A,&n,A,&n,&szero,v,&n));
      for (j=0;j<m-2;j++) {
        PetscStackCallBLAS("BLASgemm",BLASgemm_("N","N",&n,&n,&n,&sone,A,&n,v,&n,&szero,w,&n));
        SWAP(v,w,aux);
      }
      *nrm = LAPACKlange_("O",&n,&n,v,&n,rwork);
      PetscCall(PetscLogFlops(2.0*n*n*n*(m-1)+1.0*n*n));
    }
  } else {
    for (i=0;i<n;i++)
      for (j=0;j<n;j++)
#if defined(PETSC_USE_COMPLEX)
        if (PetscRealPart(A[i+j*n])<0.0 || PetscImaginaryPart(A[i+j*n])!=0.0) { isrealpos = PETSC_FALSE; break; }
#else
        if (A[i+j*n]<0.0) { isrealpos = PETSC_FALSE; break; }
#endif
    if (isrealpos) {   /* for positive matrices only */
      for (i=0;i<n;i++) v[i] = 1.0;
      for (j=0;j<m;j++) {  /* w = A'*v */
        PetscStackCallBLAS("BLASgemv",BLASgemv_("C",&n,&n,&sone,A,&n,v,&one,&szero,w,&one));
        SWAP(v,w,aux);
      }
      PetscCall(PetscLogFlops(2.0*n*n*m));
      *nrm = 0.0;
      for (i=0;i<n;i++) if ((tmp = PetscAbsScalar(v[i])) > *nrm) *nrm = tmp;   /* norm(v,inf) */
    } else PetscCall(SlepcNormEst1(n,A,m,work,rand,nrm));
  }
  PetscFunctionReturn(0);
}<|MERGE_RESOLUTION|>--- conflicted
+++ resolved
@@ -327,13 +327,8 @@
  */
 PetscErrorCode FNSqrtmNewtonSchulz_CUDA(FN fn,PetscBLASInt n,PetscScalar *d_A,PetscBLASInt ld,PetscBool inv)
 {
-<<<<<<< HEAD
-  PetscScalar        *d_Yold,*d_Z,*d_Zold,*d_M;
-  PetscReal          nrm,sqrtnrm;
-=======
-  PetscScalar        *d_A,*d_Yold,*d_Z,*d_Zold,*d_M,alpha;
+  PetscScalar        *d_Yold,*d_Z,*d_Zold,*d_M,alpha;
   PetscReal          nrm,sqrtnrm,tol,Yres=0.0;
->>>>>>> cbe898b5
   const PetscScalar  szero=0.0,sone=1.0,smone=-1.0,spfive=0.5,sthree=3.0;
   PetscInt           it;
   PetscBLASInt       N;
@@ -400,21 +395,12 @@
 
   /* undo scaling */
   if (inv) {
-<<<<<<< HEAD
-    sqrtnrm = 1.0/sqrtnrm;
-    PetscCallCUBLAS(cublasXscal(cublasv2handle,N,&sqrtnrm,d_Z,one));
-    PetscCallCUDA(cudaMemcpy(d_A,d_Z,sizeof(PetscScalar)*N,cudaMemcpyDeviceToDevice));
-  } else {
-    PetscCallCUBLAS(cublasXscal(cublasv2handle,N,&sqrtnrm,d_A,one));
-=======
     alpha = 1.0/sqrtnrm;
     PetscCallCUBLAS(cublasXscal(cublasv2handle,N,&alpha,d_Z,one));
-    PetscCallCUDA(cudaMemcpy(A,d_Z,sizeof(PetscScalar)*N,cudaMemcpyDeviceToHost));
+    PetscCallCUDA(cudaMemcpy(d_A,d_Z,sizeof(PetscScalar)*N,cudaMemcpyDeviceToDevice));
   } else {
     alpha = sqrtnrm;
     PetscCallCUBLAS(cublasXscal(cublasv2handle,N,&alpha,d_A,one));
-    PetscCallCUDA(cudaMemcpy(A,d_A,sizeof(PetscScalar)*N,cudaMemcpyDeviceToHost));
->>>>>>> cbe898b5
   }
 
   PetscCall(PetscLogGpuTimeEnd());
@@ -435,16 +421,9 @@
  */
 PetscErrorCode FNSqrtmDenmanBeavers_CUDAm(FN fn,PetscBLASInt n,PetscScalar *d_T,PetscBLASInt ld,PetscBool inv)
 {
-<<<<<<< HEAD
-  PetscScalar    *d_Told,*d_M,*d_invM,*d_work,prod;
-  PetscScalar    zero=0.0,sone=1.0,smone=-1.0,spfive=0.5,sneg_pfive=-0.5,sp25=0.25,alpha;
+  PetscScalar    *d_Told,*d_M,*d_invM,*d_work,prod,szero=0.0,sone=1.0,smone=-1.0,spfive=0.5,sneg_pfive=-0.5,sp25=0.25,alpha;
   PetscReal      tol,Mres=0.0,detM,g,reldiff,fnormdiff,fnormT;
   PetscInt       it,lwork,nb;
-=======
-  PetscScalar    *d_T,*d_Told,*d_M,*d_invM,*d_work,szero=0.0,sone=1.0,smone=-1.0,spfive=0.5,sneg_pfive=-0.5,sp25=0.25,alpha;
-  PetscReal      tol,Mres=0.0,detM,g,reldiff,fnormdiff,fnormT,prod;
-  PetscInt       i,it,lwork,nb;
->>>>>>> cbe898b5
   PetscBLASInt   N,one=1,*piv=NULL;
   PetscBool      converged=PETSC_FALSE,scale;
   cublasHandle_t cublasv2handle;
