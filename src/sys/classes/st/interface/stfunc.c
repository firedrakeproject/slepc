--- conflicted
+++ resolved
@@ -407,13 +407,9 @@
    Output Parameter:
 .  shift - the value of the shift
 
-<<<<<<< HEAD
-   Level: beginner
-=======
    Level: intermediate
 
 .seealso: STSetShift()
->>>>>>> 7666a89c
 @*/
 PetscErrorCode STGetShift(ST st,PetscScalar* shift)
 {
@@ -437,11 +433,8 @@
 -  defaultshift - the default value of the shift
 
    Level: developer
-<<<<<<< HEAD
-=======
 
 .seealso: STSetShift()
->>>>>>> 7666a89c
 @*/
 PetscErrorCode STSetDefaultShift(ST st,PetscScalar defaultshift)
 {
