/*
   - - - - - - - - - - - - - - - - - - - - - - - - - - - - - - - - - - - - - -
   SLEPc - Scalable Library for Eigenvalue Problem Computations
   Copyright (c) 2002-2021, Universitat Politecnica de Valencia, Spain

   This file is part of SLEPc.
   SLEPc is distributed under a 2-clause BSD license (see LICENSE).
   - - - - - - - - - - - - - - - - - - - - - - - - - - - - - - - - - - - - - -
*/
/*
   BV orthogonalization routines (CUDA)
*/

#include <slepc/private/bvimpl.h>          /*I   "slepcbv.h"   I*/
#include <slepcblaslapack.h>
#include <slepccublas.h>

/*
   BV_CleanCoefficients_CUDA - Sets to zero all entries of column j of the bv buffer
*/
PetscErrorCode BV_CleanCoefficients_CUDA(BV bv,PetscInt j,PetscScalar *h)
{
  PetscErrorCode ierr;
  PetscScalar    *d_hh,*d_a;
  PetscInt       i;
  cudaError_t    cerr;

  PetscFunctionBegin;
  if (!h) {
    ierr = VecCUDAGetArray(bv->buffer,&d_a);CHKERRQ(ierr);
    ierr = PetscLogGpuTimeBegin();CHKERRQ(ierr);
    d_hh = d_a + j*(bv->nc+bv->m);
    cerr = cudaMemset(d_hh,0,(bv->nc+j)*sizeof(PetscScalar));CHKERRCUDA(cerr);
    ierr = PetscLogGpuTimeEnd();CHKERRQ(ierr);
    ierr = VecCUDARestoreArray(bv->buffer,&d_a);CHKERRQ(ierr);
  } else { /* cpu memory */
    for (i=0;i<bv->nc+j;i++) h[i] = 0.0;
  }
  PetscFunctionReturn(0);
}

/*
   BV_AddCoefficients_CUDA - Add the contents of the scratch (0-th column) of the bv buffer
   into column j of the bv buffer
 */
PetscErrorCode BV_AddCoefficients_CUDA(BV bv,PetscInt j,PetscScalar *h,PetscScalar *c)
{
  PetscErrorCode ierr;
  PetscScalar    *d_h,*d_c,sone=1.0;
  PetscInt       i;
  PetscCuBLASInt idx=0,one=1;
  cublasStatus_t cberr;
  cublasHandle_t cublasv2handle;

  PetscFunctionBegin;
  if (!h) {
    ierr = PetscCUBLASGetHandle(&cublasv2handle);CHKERRQ(ierr);
    ierr = VecCUDAGetArray(bv->buffer,&d_c);CHKERRQ(ierr);
    d_h = d_c + j*(bv->nc+bv->m);
    ierr = PetscCuBLASIntCast(bv->nc+j,&idx);CHKERRQ(ierr);
    ierr = PetscLogGpuTimeBegin();CHKERRQ(ierr);
    cberr = cublasXaxpy(cublasv2handle,idx,&sone,d_c,one,d_h,one);CHKERRCUBLAS(cberr);
    ierr = PetscLogGpuTimeEnd();CHKERRQ(ierr);
    ierr = PetscLogGpuFlops(1.0*(bv->nc+j));CHKERRQ(ierr);
    ierr = VecCUDARestoreArray(bv->buffer,&d_c);CHKERRQ(ierr);
  } else { /* cpu memory */
    for (i=0;i<bv->nc+j;i++) h[i] += c[i];
    ierr = PetscLogFlops(1.0*(bv->nc+j));CHKERRQ(ierr);
  }
  PetscFunctionReturn(0);
}

/*
   BV_SetValue_CUDA - Sets value in row j (counted after the constraints) of column k
   of the coefficients array
*/
PetscErrorCode BV_SetValue_CUDA(BV bv,PetscInt j,PetscInt k,PetscScalar *h,PetscScalar value)
{
  PetscErrorCode ierr;
  PetscScalar    *d_h,*a;
  cudaError_t    cerr;

  PetscFunctionBegin;
  if (!h) {
    ierr = VecCUDAGetArray(bv->buffer,&a);CHKERRQ(ierr);
    ierr = PetscLogGpuTimeBegin();CHKERRQ(ierr);
    d_h = a + k*(bv->nc+bv->m) + bv->nc+j;
    cerr = cudaMemcpy(d_h,&value,sizeof(PetscScalar),cudaMemcpyHostToDevice);CHKERRCUDA(cerr);
    ierr = PetscLogCpuToGpu(sizeof(PetscScalar));CHKERRQ(ierr);
    ierr = PetscLogGpuTimeEnd();CHKERRQ(ierr);
    ierr = VecCUDARestoreArray(bv->buffer,&a);CHKERRQ(ierr);
  } else { /* cpu memory */
    h[bv->nc+j] = value;
  }
  PetscFunctionReturn(0);
}

/*
   BV_SquareSum_CUDA - Returns the value h'*h, where h represents the contents of the
   coefficients array (up to position j)
*/
PetscErrorCode BV_SquareSum_CUDA(BV bv,PetscInt j,PetscScalar *h,PetscReal *sum)
{
  PetscErrorCode    ierr;
  const PetscScalar *d_h;
  PetscScalar       dot;
  PetscInt          i;
  PetscCuBLASInt    idx=0,one=1;
  cublasStatus_t    cberr;
  cublasHandle_t    cublasv2handle;

  PetscFunctionBegin;
  if (!h) {
    ierr = PetscCUBLASGetHandle(&cublasv2handle);CHKERRQ(ierr);
    ierr = VecCUDAGetArrayRead(bv->buffer,&d_h);CHKERRQ(ierr);
    ierr = PetscCuBLASIntCast(bv->nc+j,&idx);CHKERRQ(ierr);
    ierr = PetscLogGpuTimeBegin();CHKERRQ(ierr);
    cberr = cublasXdotc(cublasv2handle,idx,d_h,one,d_h,one,&dot);CHKERRCUBLAS(cberr);
    ierr = PetscLogGpuTimeEnd();CHKERRQ(ierr);
    ierr = PetscLogGpuFlops(2.0*(bv->nc+j));CHKERRQ(ierr);
    *sum = PetscRealPart(dot);
    ierr = VecCUDARestoreArrayRead(bv->buffer,&d_h);CHKERRQ(ierr);
  } else { /* cpu memory */
    *sum = 0.0;
    for (i=0;i<bv->nc+j;i++) *sum += PetscRealPart(h[i]*PetscConj(h[i]));
    ierr = PetscLogFlops(2.0*(bv->nc+j));CHKERRQ(ierr);
  }
  PetscFunctionReturn(0);
}

#define X_AXIS        0
#define BLOCK_SIZE_X 64
#define TILE_SIZE_X  16 /* work to be done by any thread on axis x */

/*
   Set the kernels grid dimensions
   xcount: number of kernel calls needed for the requested size
 */
PetscErrorCode SetGrid1D(PetscInt n, dim3 *dimGrid, dim3 *dimBlock,PetscInt *xcount)
{
  PetscInt              one=1;
  PetscBLASInt          card;
  struct cudaDeviceProp devprop;
  cudaError_t           cerr;

  PetscFunctionBegin;
  *xcount = 1;
  if (n>BLOCK_SIZE_X) {
    dimBlock->x = BLOCK_SIZE_X;
    dimGrid->x = (n+BLOCK_SIZE_X*TILE_SIZE_X-one)/BLOCK_SIZE_X*TILE_SIZE_X;
  } else {
    dimBlock->x = (n+TILE_SIZE_X-one)/TILE_SIZE_X;
    dimGrid->x = one;
  }
  cerr = cudaGetDevice(&card);CHKERRCUDA(cerr);
  cerr = cudaGetDeviceProperties(&devprop,card);CHKERRCUDA(cerr);
  if (dimGrid->x>(unsigned)devprop.maxGridSize[X_AXIS]) {
    *xcount = (dimGrid->x+devprop.maxGridSize[X_AXIS]-one)/devprop.maxGridSize[X_AXIS];
    dimGrid->x = devprop.maxGridSize[X_AXIS];
  }
  PetscFunctionReturn(0);
}

/* pointwise multiplication */
__global__ void PointwiseMult_kernel(PetscInt xcount,PetscScalar *a,const PetscScalar *b,PetscInt n)
{
  PetscInt i,x;

  x = xcount*gridDim.x*blockDim.x+blockIdx.x*blockDim.x*TILE_SIZE_X+threadIdx.x*TILE_SIZE_X;
  for (i=x;i<x+TILE_SIZE_X&&i<n;i++) {
    a[i] *= PetscRealPart(b[i]);
  }
}

/* pointwise division */
__global__ void PointwiseDiv_kernel(PetscInt xcount,PetscScalar *a,const PetscScalar *b,PetscInt n)
{
  PetscInt i,x;

  x = xcount*gridDim.x*blockDim.x+blockIdx.x*blockDim.x*TILE_SIZE_X+threadIdx.x*TILE_SIZE_X;
  for (i=x;i<x+TILE_SIZE_X&&i<n;i++) {
    a[i] /= PetscRealPart(b[i]);
  }
}

/*
   BV_ApplySignature_CUDA - Computes the pointwise product h*omega, where h represents
   the contents of the coefficients array (up to position j) and omega is the signature;
   if inverse=TRUE then the operation is h/omega
*/
PetscErrorCode BV_ApplySignature_CUDA(BV bv,PetscInt j,PetscScalar *h,PetscBool inverse)
{
  PetscErrorCode    ierr;
  PetscScalar       *d_h;
  const PetscScalar *d_omega,*omega;
  PetscInt          i,xcount;
  dim3              blocks3d, threads3d;
  cudaError_t       cerr;

  PetscFunctionBegin;
  if (!(bv->nc+j)) PetscFunctionReturn(0);
  if (!h) {
    ierr = VecCUDAGetArray(bv->buffer,&d_h);CHKERRQ(ierr);
    ierr = VecCUDAGetArrayRead(bv->omega,&d_omega);CHKERRQ(ierr);
    ierr = SetGrid1D(bv->nc+j,&blocks3d,&threads3d,&xcount);CHKERRQ(ierr);
    ierr = PetscLogGpuTimeBegin();CHKERRQ(ierr);
    if (inverse) {
      for (i=0;i<xcount;i++) {
        PointwiseDiv_kernel<<<blocks3d,threads3d>>>(i,d_h,d_omega,bv->nc+j);
      }
    } else {
      for (i=0;i<xcount;i++) {
        PointwiseMult_kernel<<<blocks3d,threads3d>>>(i,d_h,d_omega,bv->nc+j);
      }
    }
    cerr = cudaGetLastError();CHKERRCUDA(cerr);
    ierr = PetscLogGpuTimeEnd();CHKERRQ(ierr);
<<<<<<< HEAD
    ierr = PetscLogGpuFlops(1.0*bv->nc+j);CHKERRQ(ierr);
=======
    ierr = PetscLogGpuFlops(1.0*(bv->nc+j));CHKERRQ(ierr);
    cerr = WaitForCUDA();CHKERRCUDA(cerr);
>>>>>>> 6721adf5
    ierr = VecCUDARestoreArrayRead(bv->omega,&d_omega);CHKERRQ(ierr);
    ierr = VecCUDARestoreArray(bv->buffer,&d_h);CHKERRQ(ierr);
  } else {
    ierr = VecGetArrayRead(bv->omega,&omega);CHKERRQ(ierr);
    if (inverse) for (i=0;i<bv->nc+j;i++) h[i] /= PetscRealPart(omega[i]);
    else for (i=0;i<bv->nc+j;i++) h[i] *= PetscRealPart(omega[i]);
    ierr = VecRestoreArrayRead(bv->omega,&omega);CHKERRQ(ierr);
    ierr = PetscLogFlops(1.0*(bv->nc+j));CHKERRQ(ierr);
  }
  PetscFunctionReturn(0);
}

/*
   BV_SquareRoot_CUDA - Returns the square root of position j (counted after the constraints)
   of the coefficients array
*/
PetscErrorCode BV_SquareRoot_CUDA(BV bv,PetscInt j,PetscScalar *h,PetscReal *beta)
{
  PetscErrorCode    ierr;
  const PetscScalar *d_h;
  PetscScalar       hh;
  cudaError_t       cerr;

  PetscFunctionBegin;
  if (!h) {
    ierr = VecCUDAGetArrayRead(bv->buffer,&d_h);CHKERRQ(ierr);
    ierr = PetscLogGpuTimeBegin();CHKERRQ(ierr);
    cerr = cudaMemcpy(&hh,d_h+bv->nc+j,sizeof(PetscScalar),cudaMemcpyDeviceToHost);CHKERRCUDA(cerr);
    ierr = PetscLogGpuToCpu(sizeof(PetscScalar));CHKERRQ(ierr);
    ierr = PetscLogGpuTimeEnd();CHKERRQ(ierr);
    ierr = BV_SafeSqrt(bv,hh,beta);CHKERRQ(ierr);
    ierr = VecCUDARestoreArrayRead(bv->buffer,&d_h);CHKERRQ(ierr);
  } else {
    ierr = BV_SafeSqrt(bv,h[bv->nc+j],beta);CHKERRQ(ierr);
  }
  PetscFunctionReturn(0);
}

/*
   BV_StoreCoefficients_CUDA - Copy the contents of the coefficients array to an array dest
   provided by the caller (only values from l to j are copied)
*/
PetscErrorCode BV_StoreCoefficients_CUDA(BV bv,PetscInt j,PetscScalar *h,PetscScalar *dest)
{
  PetscErrorCode    ierr;
  const PetscScalar *d_h,*d_a;
  PetscInt          i;
  cudaError_t       cerr;

  PetscFunctionBegin;
  if (!h) {
    ierr = VecCUDAGetArrayRead(bv->buffer,&d_a);CHKERRQ(ierr);
    ierr = PetscLogGpuTimeBegin();CHKERRQ(ierr);
    d_h = d_a + j*(bv->nc+bv->m)+bv->nc;
    cerr = cudaMemcpy(dest-bv->l,d_h,(j-bv->l)*sizeof(PetscScalar),cudaMemcpyDeviceToHost);CHKERRCUDA(cerr);
    ierr = PetscLogGpuToCpu((j-bv->l)*sizeof(PetscScalar));CHKERRQ(ierr);
    ierr = PetscLogGpuTimeEnd();CHKERRQ(ierr);
    ierr = VecCUDARestoreArrayRead(bv->buffer,&d_a);CHKERRQ(ierr);
  } else {
    for (i=bv->l;i<j;i++) dest[i-bv->l] = h[bv->nc+i];
  }
  PetscFunctionReturn(0);
}
<|MERGE_RESOLUTION|>--- conflicted
+++ resolved
@@ -215,12 +215,7 @@
     }
     cerr = cudaGetLastError();CHKERRCUDA(cerr);
     ierr = PetscLogGpuTimeEnd();CHKERRQ(ierr);
-<<<<<<< HEAD
-    ierr = PetscLogGpuFlops(1.0*bv->nc+j);CHKERRQ(ierr);
-=======
     ierr = PetscLogGpuFlops(1.0*(bv->nc+j));CHKERRQ(ierr);
-    cerr = WaitForCUDA();CHKERRCUDA(cerr);
->>>>>>> 6721adf5
     ierr = VecCUDARestoreArrayRead(bv->omega,&d_omega);CHKERRQ(ierr);
     ierr = VecCUDARestoreArray(bv->buffer,&d_h);CHKERRQ(ierr);
   } else {
