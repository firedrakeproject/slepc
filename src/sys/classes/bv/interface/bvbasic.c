--- conflicted
+++ resolved
@@ -565,14 +565,6 @@
   if (n!=bv->k) SETERRQ2(PetscObjectComm((PetscObject)bv),PETSC_ERR_ARG_SIZ,"Vec argument has %D elements, should be %D",n,bv->k);
   ierr = BV_AllocateSignature(bv);CHKERRQ(ierr);
   if (bv->indef) {
-<<<<<<< HEAD
-    if (!bv->omega) {
-      ierr = PetscMalloc1(bv->nc+bv->m,&bv->omega);CHKERRQ(ierr);
-      ierr = PetscLogObjectMemory((PetscObject)bv,(bv->nc+bv->m)*sizeof(PetscReal));CHKERRQ(ierr);
-      for (i=-bv->nc;i<bv->m;i++) bv->omega[i] = 1.0;
-    }
-=======
->>>>>>> ff717003
     ierr = VecGetArray(omega,&pomega);CHKERRQ(ierr);
     for (i=0;i<n;i++) bv->omega[bv->nc+i] = PetscRealPart(pomega[i]);
     ierr = VecRestoreArray(omega,&pomega);CHKERRQ(ierr);
