/*
   Basic BV routines.

   - - - - - - - - - - - - - - - - - - - - - - - - - - - - - - - - - - - - - -
   SLEPc - Scalable Library for Eigenvalue Problem Computations
   Copyright (c) 2002-2013, Universitat Politecnica de Valencia, Spain

   This file is part of SLEPc.

   SLEPc is free software: you can redistribute it and/or modify it under  the
   terms of version 3 of the GNU Lesser General Public License as published by
   the Free Software Foundation.

   SLEPc  is  distributed in the hope that it will be useful, but WITHOUT  ANY
   WARRANTY;  without even the implied warranty of MERCHANTABILITY or  FITNESS
   FOR  A  PARTICULAR PURPOSE. See the GNU Lesser General Public  License  for
   more details.

   You  should have received a copy of the GNU Lesser General  Public  License
   along with SLEPc. If not, see <http://www.gnu.org/licenses/>.
   - - - - - - - - - - - - - - - - - - - - - - - - - - - - - - - - - - - - - -
*/

#include <slepc-private/bvimpl.h>      /*I "slepcbv.h" I*/

PetscBool         BVRegisterAllCalled = PETSC_FALSE;
PetscFunctionList BVList = 0;

#undef __FUNCT__
#define __FUNCT__ "BVSetType"
/*@C
   BVSetType - Selects the type for the BV object.

   Logically Collective on BV

   Input Parameter:
+  bv   - the basis vectors context
-  type - a known type

   Options Database Key:
.  -bv_type <type> - Sets BV type

   Level: intermediate

.seealso: BVGetType()

@*/
PetscErrorCode BVSetType(BV bv,BVType type)
{
  PetscErrorCode ierr,(*r)(BV);
  PetscBool      match;

  PetscFunctionBegin;
  PetscValidHeaderSpecific(bv,BV_CLASSID,1);
  PetscValidCharPointer(type,2);

  ierr = PetscObjectTypeCompare((PetscObject)bv,type,&match);CHKERRQ(ierr);
  if (match) PetscFunctionReturn(0);

  ierr =  PetscFunctionListFind(BVList,type,&r);CHKERRQ(ierr);
  if (!r) SETERRQ1(PetscObjectComm((PetscObject)bv),PETSC_ERR_ARG_UNKNOWN_TYPE,"Unable to find requested BV type %s",type);

  if (bv->ops->destroy) { ierr = (*bv->ops->destroy)(bv);CHKERRQ(ierr); }
  ierr = PetscMemzero(bv->ops,sizeof(struct _BVOps));CHKERRQ(ierr);

  ierr = PetscObjectChangeTypeName((PetscObject)bv,type);CHKERRQ(ierr);
  if (bv->n < 0 && bv->N < 0) {
    bv->ops->create = r;
  } else {
    ierr = PetscLogEventBegin(BV_Create,bv,0,0,0);CHKERRQ(ierr);
    ierr = (*r)(bv);CHKERRQ(ierr);
    ierr = PetscLogEventEnd(BV_Create,bv,0,0,0);CHKERRQ(ierr);
  }
  PetscFunctionReturn(0);
}

#undef __FUNCT__
#define __FUNCT__ "BVGetType"
/*@C
   BVGetType - Gets the BV type name (as a string) from the BV context.

   Not Collective

   Input Parameter:
.  bv - the basis vectors context

   Output Parameter:
.  name - name of the type of basis vectors

   Level: intermediate

.seealso: BVSetType()

@*/
PetscErrorCode BVGetType(BV bv,BVType *type)
{
  PetscFunctionBegin;
  PetscValidHeaderSpecific(bv,BV_CLASSID,1);
  PetscValidPointer(type,2);
  *type = ((PetscObject)bv)->type_name;
  PetscFunctionReturn(0);
}

#undef __FUNCT__
#define __FUNCT__ "BVSetSizes"
/*@
  BVSetSizes - Sets the local and global sizes, and the number of columns.

  Collective on BV

  Input Parameters:
+ bv - the basis vectors
. n  - the local size (or PETSC_DECIDE to have it set)
. N  - the global size (or PETSC_DECIDE)
- m  - the number of columns

  Notes:
  n and N cannot be both PETSC_DECIDE.
  If one processor calls this with N of PETSC_DECIDE then all processors must,
  otherwise the program will hang.

  Level: beginner

.seealso: BVSetSizesFromVec(), BVGetSizes(), BVResize()
@*/
PetscErrorCode BVSetSizes(BV bv,PetscInt n,PetscInt N,PetscInt m)
{
  PetscErrorCode ierr;
  PetscInt       ma;

  PetscFunctionBegin;
  PetscValidHeaderSpecific(bv,BV_CLASSID,1);
  if (N >= 0) PetscValidLogicalCollectiveInt(bv,N,3);
  PetscValidLogicalCollectiveInt(bv,m,4);
  if (N >= 0 && n > N) SETERRQ2(PETSC_COMM_SELF,PETSC_ERR_ARG_INCOMP,"Local size %D cannot be larger than global size %D",n,N);
  if (m <= 0) SETERRQ1(PETSC_COMM_SELF,PETSC_ERR_ARG_INCOMP,"Number of columns %D must be positive",m);
  if ((bv->n >= 0 || bv->N >= 0) && (bv->n != n || bv->N != N)) SETERRQ4(PETSC_COMM_SELF,PETSC_ERR_SUP,"Cannot change/reset vector sizes to %D local %D global after previously setting them to %D local %D global",n,N,bv->n,bv->N);
  if (bv->m > 0 && bv->m != m) SETERRQ2(PETSC_COMM_SELF,PETSC_ERR_SUP,"Cannot change the number of columns to %D after previously setting it to %D; use BVResize()",m,bv->m);
  bv->n = n;
  bv->N = N;
  bv->m = m;
  bv->k = m;
  if (!bv->t) {  /* create template vector and get actual dimensions */
    ierr = VecCreate(PetscObjectComm((PetscObject)bv),&bv->t);CHKERRQ(ierr);
    ierr = VecSetSizes(bv->t,bv->n,bv->N);CHKERRQ(ierr);
    ierr = VecSetFromOptions(bv->t);CHKERRQ(ierr);
    ierr = VecGetSize(bv->t,&bv->N);CHKERRQ(ierr);
    ierr = VecGetLocalSize(bv->t,&bv->n);CHKERRQ(ierr);
    if (bv->matrix) {  /* check compatible dimensions of user-provided matrix */
      ierr = MatGetLocalSize(bv->matrix,&ma,NULL);CHKERRQ(ierr);
      if (bv->n!=ma) SETERRQ2(PETSC_COMM_SELF,PETSC_ERR_ARG_INCOMP,"Local dimension %D does not match that of matrix given at BVSetMatrix %D",bv->n,ma);
    }
  }
  if (m > bv->N) SETERRQ2(PETSC_COMM_SELF,PETSC_ERR_ARG_SIZ,"Number of columns %D cannot be larger than global length %D",m,bv->N);
  if (bv->ops->create) {
    ierr = PetscLogEventBegin(BV_Create,bv,0,0,0);CHKERRQ(ierr);
    ierr = (*bv->ops->create)(bv);CHKERRQ(ierr);
    ierr = PetscLogEventEnd(BV_Create,bv,0,0,0);CHKERRQ(ierr);
    bv->ops->create = 0;
  }
  PetscFunctionReturn(0);
}

#undef __FUNCT__
#define __FUNCT__ "BVSetSizesFromVec"
/*@
  BVSetSizesFromVec - Sets the local and global sizes, and the number of columns.
  Local and global sizes are specified indirectly by passing a template vector.

  Collective on BV

  Input Parameters:
+ bv - the basis vectors
. t  - the template vectors
- m  - the number of columns

  Level: beginner

.seealso: BVSetSizes(), BVGetSizes(), BVResize()
@*/
PetscErrorCode BVSetSizesFromVec(BV bv,Vec t,PetscInt m)
{
  PetscErrorCode ierr;
  PetscInt       ma;

  PetscFunctionBegin;
  PetscValidHeaderSpecific(bv,BV_CLASSID,1);
  PetscValidHeaderSpecific(t,VEC_CLASSID,2);
  PetscCheckSameComm(bv,1,t,2);
  PetscValidLogicalCollectiveInt(bv,m,3);
  if (m <= 0) SETERRQ1(PETSC_COMM_SELF,PETSC_ERR_ARG_INCOMP,"Number of columns %D must be positive",m);
  if (bv->t) SETERRQ(PETSC_COMM_SELF,PETSC_ERR_SUP,"Template vector was already set by a previous call to BVSetSizes/FromVec");
  ierr = VecGetSize(t,&bv->N);CHKERRQ(ierr);
  ierr = VecGetLocalSize(t,&bv->n);CHKERRQ(ierr);
<<<<<<< HEAD
  if (bv->matrix) {  /* check compatible dimensions of user-provided matrix */
    ierr = MatGetLocalSize(bv->matrix,&ma,NULL);CHKERRQ(ierr);
    if (bv->n!=ma) SETERRQ2(PETSC_COMM_SELF,PETSC_ERR_ARG_INCOMP,"Local dimension %D does not match that of matrix given at BVSetMatrix %D",bv->n,ma);
  }
=======
  if (m > bv->N) SETERRQ2(PETSC_COMM_SELF,PETSC_ERR_ARG_SIZ,"Number of columns %D cannot be larger than global length %D",m,bv->N);
>>>>>>> 3a9286b7
  bv->m = m;
  bv->k = m;
  bv->t = t;
  ierr = PetscObjectReference((PetscObject)t);CHKERRQ(ierr);
  if (bv->ops->create) {
    ierr = (*bv->ops->create)(bv);CHKERRQ(ierr);
    bv->ops->create = 0;
  }
  PetscFunctionReturn(0);
}

#undef __FUNCT__
#define __FUNCT__ "BVGetSizes"
/*@
  BVGetSizes - Returns the local and global sizes, and the number of columns.

  Not Collective

  Input Parameter:
. bv - the basis vectors

  Output Parameters:
+ n  - the local size
. N  - the global size
- m  - the number of columns

  Note:
  Normal usage requires that bv has already been given its sizes, otherwise
  the call fails. However, this function can also be used to determine if
  a BV object has been initialized completely (sizes and type). For this,
  call with n=NULL and N=NULL, then a return value of m=0 indicates that
  the BV object is not ready for use yet.

  Level: beginner

.seealso: BVSetSizes(), BVSetSizesFromVec()
@*/
PetscErrorCode BVGetSizes(BV bv,PetscInt *n,PetscInt *N,PetscInt *m)
{
  PetscFunctionBegin;
  if (!bv) {
    if (m && !n && !N) *m = 0;
    PetscFunctionReturn(0);
  }
  PetscValidHeaderSpecific(bv,BV_CLASSID,1);
  if (n || N) BVCheckSizes(bv,1);
  if (n) *n = bv->n;
  if (N) *N = bv->N;
  if (m) *m = bv->m;
  if (m && !n && !N && !((PetscObject)bv)->type_name) *m = 0;
  PetscFunctionReturn(0);
}

#undef __FUNCT__
#define __FUNCT__ "BVGetNumConstraints"
/*@
  BVGetNumConstraints - Returns the number of constraints.

  Not Collective

  Input Parameter:
. bv - the basis vectors

  Output Parameters:
. nc - the number of constraints

  Level: advanced

.seealso: BVGetSizes(), BVInsertConstraints()
@*/
PetscErrorCode BVGetNumConstraints(BV bv,PetscInt *nc)
{
  PetscFunctionBegin;
  PetscValidHeaderSpecific(bv,BV_CLASSID,1);
  PetscValidPointer(nc,2);
  *nc = bv->nc;
  PetscFunctionReturn(0);
}

#undef __FUNCT__
#define __FUNCT__ "BVResize"
/*@
  BVResize - Change the number of columns.

  Collective on BV

  Input Parameters:
+ bv   - the basis vectors
. m    - the new number of columns
- copy - a flag indicating whether current values should be kept

  Note:
  Internal storage is reallocated. If the copy flag is set to true, then
  the contents are copied to the leading part of the new space.

  Level: advanced

.seealso: BVSetSizes(), BVSetSizesFromVec()
@*/
PetscErrorCode BVResize(BV bv,PetscInt m,PetscBool copy)
{
  PetscErrorCode ierr;
  PetscReal      *omega;

  PetscFunctionBegin;
  PetscValidHeaderSpecific(bv,BV_CLASSID,1);
  PetscValidLogicalCollectiveInt(bv,m,2);
  PetscValidLogicalCollectiveBool(bv,copy,3);
  PetscValidType(bv,1);
  if (m <= 0) SETERRQ1(PETSC_COMM_SELF,PETSC_ERR_ARG_INCOMP,"Number of columns %D must be positive",m);
  if (bv->nc) SETERRQ(PETSC_COMM_SELF,PETSC_ERR_ARG_WRONGSTATE,"Cannot resize a BV with constraints");
  if (bv->m == m) PetscFunctionReturn(0);

  ierr = PetscLogEventBegin(BV_Create,bv,0,0,0);CHKERRQ(ierr);
  ierr = (*bv->ops->resize)(bv,m,copy);CHKERRQ(ierr);
  ierr = PetscFree2(bv->h,bv->c);CHKERRQ(ierr);
  if (bv->omega) {
    ierr = PetscMalloc1(m,&omega);CHKERRQ(ierr);
    ierr = PetscLogObjectMemory((PetscObject)bv,m*sizeof(PetscReal));CHKERRQ(ierr);
    if (copy) {
      ierr = PetscMemcpy(omega,bv->omega,PetscMin(m,bv->m)*sizeof(PetscReal));CHKERRQ(ierr);
    }
    ierr = PetscFree(bv->omega);CHKERRQ(ierr);
    bv->omega = omega;
  }
  bv->m = m;
  bv->k = PetscMin(bv->k,m);
  bv->l = PetscMin(bv->l,m);
  ierr = PetscLogEventEnd(BV_Create,bv,0,0,0);CHKERRQ(ierr);
  PetscFunctionReturn(0);
}

#undef __FUNCT__
#define __FUNCT__ "BVSetActiveColumns"
/*@
   BVSetActiveColumns - Specify the columns that will be involved in operations.

   Logically Collective on BV

   Input Parameters:
+  bv - the basis vectors context
.  l  - number of leading columns
-  k  - number of active columns

   Notes:
   In operations such as BVMult() or BVDot(), only the first k columns are
   considered. This is useful when the BV is filled from left to right, so
   the last m-k columns do not have relevant information.

   Also in operations such as BVMult() or BVDot(), the first l columns are
   normally not included in the computation. See the manpage of each
   operation.

   In orthogonalization operations, the first l columns are treated
   differently: they participate in the orthogonalization but the computed
   coefficients are not stored.

   Level: intermediate

.seealso: BVGetActiveColumns(), BVSetSizes()
@*/
PetscErrorCode BVSetActiveColumns(BV bv,PetscInt l,PetscInt k)
{
  PetscFunctionBegin;
  PetscValidHeaderSpecific(bv,BV_CLASSID,1);
  PetscValidLogicalCollectiveInt(bv,l,2);
  PetscValidLogicalCollectiveInt(bv,k,3);
  BVCheckSizes(bv,1);
  if (k==PETSC_DECIDE || k==PETSC_DEFAULT) {
    bv->k = bv->m;
  } else {
    if (k<0 || k>bv->m) SETERRQ(PetscObjectComm((PetscObject)bv),PETSC_ERR_ARG_OUTOFRANGE,"Illegal value of k. Must be between 0 and m");
    bv->k = k;
  }
  if (l==PETSC_DECIDE || l==PETSC_DEFAULT) {
    bv->l = 0;
  } else {
    if (l<0 || l>bv->k-1) SETERRQ(PetscObjectComm((PetscObject)bv),PETSC_ERR_ARG_OUTOFRANGE,"Illegal value of l. Must be between 0 and k-1");
    bv->l = l;
  }
  PetscFunctionReturn(0);
}

#undef __FUNCT__
#define __FUNCT__ "BVGetActiveColumns"
/*@
   BVGetActiveColumns - Returns the current active dimensions.

   Not Collective

   Input Parameter:
.  bv - the basis vectors context

   Output Parameter:
+  l  - number of leading columns
-  k  - number of active columns

   Level: intermediate

.seealso: BVSetActiveColumns()
@*/
PetscErrorCode BVGetActiveColumns(BV bv,PetscInt *l,PetscInt *k)
{
  PetscFunctionBegin;
  PetscValidHeaderSpecific(bv,BV_CLASSID,1);
  if (l) *l = bv->l;
  if (k) *k = bv->k;
  PetscFunctionReturn(0);
}

#undef __FUNCT__
#define __FUNCT__ "BVSetMatrix"
/*@
   BVSetMatrix - Specifies the inner product to be used in orthogonalization.

   Collective on BV

   Input Parameters:
+  bv    - the basis vectors context
.  B     - a symmetric matrix (may be NULL)
-  indef - a flag indicating if the matrix is indefinite

   Notes:
   This is used to specify a non-standard inner product, whose matrix
   representation is given by B. Then, all inner products required during
   orthogonalization are computed as (x,y)_B=y^H*B*x rather than the
   standard form (x,y)=y^H*x.

   Matrix B must be real symmetric (or complex Hermitian). A genuine inner
   product requires that B is also positive (semi-)definite. However, we
   also allow for an indefinite B (setting indef=PETSC_TRUE), in which
   case the orthogonalization uses an indefinite inner product.

   This affects operations BVDot(), BVNorm(), BVOrthogonalize(), and variants.

   Setting B=NULL has the same effect as if the identity matrix was passed.

   Level: advanced

.seealso: BVGetMatrix(), BVDot(), BVNorm(), BVOrthogonalize()
@*/
PetscErrorCode BVSetMatrix(BV bv,Mat B,PetscBool indef)
{
  PetscErrorCode ierr;
  PetscInt       m,n;

  PetscFunctionBegin;
  PetscValidHeaderSpecific(bv,BV_CLASSID,1);
  PetscValidLogicalCollectiveBool(bv,indef,3);
  if (B) {
    PetscValidHeaderSpecific(B,MAT_CLASSID,2);
    ierr = MatGetLocalSize(B,&m,&n);CHKERRQ(ierr);
    if (m!=n) SETERRQ(PETSC_COMM_SELF,PETSC_ERR_ARG_SIZ,"Matrix must be square");
    if (bv->m && bv->n!=n) SETERRQ2(PETSC_COMM_SELF,PETSC_ERR_ARG_INCOMP,"Mismatching local dimension BV %D, Mat %D",bv->n,n);
  }
  ierr = MatDestroy(&bv->matrix);CHKERRQ(ierr);
  if (B) PetscObjectReference((PetscObject)B);
  bv->matrix = B;
  bv->indef  = indef;
  if (B && !bv->Bx) {
    ierr = MatGetVecs(B,&bv->Bx,NULL);CHKERRQ(ierr);
    ierr = PetscLogObjectParent((PetscObject)bv,(PetscObject)bv->Bx);CHKERRQ(ierr);
  }
  PetscFunctionReturn(0);
}

#undef __FUNCT__
#define __FUNCT__ "BVGetMatrix"
/*@C
   BVGetMatrix - Retrieves the matrix representation of the inner product.

   Not collective, though a parallel Mat may be returned

   Input Parameter:
.  bv    - the basis vectors context

   Output Parameter:
+  B     - the matrix of the inner product (may be NULL)
-  indef - the flag indicating if the matrix is indefinite

   Level: advanced

.seealso: BVSetMatrix()
@*/
PetscErrorCode BVGetMatrix(BV bv,Mat *B,PetscBool *indef)
{
  PetscFunctionBegin;
  PetscValidHeaderSpecific(bv,BV_CLASSID,1);
  if (B)     *B     = bv->matrix;
  if (indef) *indef = bv->indef;
  PetscFunctionReturn(0);
}

#undef __FUNCT__
#define __FUNCT__ "BVSetSignature"
/*@
   BVSetSignature - Sets the signature matrix to be used in orthogonalization.

   Logically Collective on BV

   Input Parameter:
+  bv    - the basis vectors context
-  omega - a vector representing the diagonal of the signature matrix

   Note:
   The signature matrix Omega = V'*B*V is relevant only for an indefinite B.

   Level: developer

.seealso: BVSetMatrix(), BVGetSignature()
@*/
PetscErrorCode BVSetSignature(BV bv,Vec omega)
{
  PetscErrorCode ierr;
  PetscInt       i,n;
  PetscScalar    *pomega;

  PetscFunctionBegin;
  PetscValidHeaderSpecific(bv,BV_CLASSID,1);
  BVCheckSizes(bv,1);
  PetscValidHeaderSpecific(omega,VEC_CLASSID,2);
  PetscValidType(omega,2);

  ierr = VecGetSize(omega,&n);CHKERRQ(ierr);
  if (n!=bv->k) SETERRQ2(PetscObjectComm((PetscObject)bv),PETSC_ERR_ARG_SIZ,"Vec argument has %D elements, should be %D",n,bv->k);
  if (bv->indef) {
    if (!bv->omega) {
      ierr = PetscMalloc1(bv->nc+bv->m,&bv->omega);CHKERRQ(ierr);
      ierr = PetscLogObjectMemory((PetscObject)bv,(bv->nc+bv->m)*sizeof(PetscReal));CHKERRQ(ierr);
    }
    ierr = VecGetArray(omega,&pomega);CHKERRQ(ierr);
    for (i=0;i<n;i++) bv->omega[bv->nc+i] = PetscRealPart(pomega[i]);
    ierr = VecRestoreArray(omega,&pomega);CHKERRQ(ierr);
  } else {
    ierr = PetscInfo(bv,"Ignoring signature because BV is not indefinite\n");CHKERRQ(ierr);
  }
  PetscFunctionReturn(0);
}

#undef __FUNCT__
#define __FUNCT__ "BVGetSignature"
/*@
   BVGetSignature - Retrieves the signature matrix from last orthogonalization.

   Not collective

   Input Parameter:
.  bv    - the basis vectors context

   Output Parameter:
.  omega - a vector representing the diagonal of the signature matrix

   Note:
   The signature matrix Omega = V'*B*V is relevant only for an indefinite B.

   Level: developer

.seealso: BVSetMatrix(), BVSetSignature()
@*/
PetscErrorCode BVGetSignature(BV bv,Vec omega)
{
  PetscErrorCode ierr;
  PetscInt       i,n;
  PetscScalar    *pomega;

  PetscFunctionBegin;
  PetscValidHeaderSpecific(bv,BV_CLASSID,1);
  BVCheckSizes(bv,1);
  PetscValidHeaderSpecific(omega,VEC_CLASSID,2);
  PetscValidType(omega,2);

  ierr = VecGetSize(omega,&n);CHKERRQ(ierr);
  if (n!=bv->k) SETERRQ2(PetscObjectComm((PetscObject)bv),PETSC_ERR_ARG_SIZ,"Vec argument has %D elements, should be %D",n,bv->k);
  if (bv->indef && bv->omega) {
    ierr = VecGetArray(omega,&pomega);CHKERRQ(ierr);
    for (i=0;i<n;i++) pomega[i] = bv->omega[bv->nc+i];
    ierr = VecRestoreArray(omega,&pomega);CHKERRQ(ierr);
  } else {
    ierr = VecSet(omega,1.0);CHKERRQ(ierr);
  }
  PetscFunctionReturn(0);
}

#undef __FUNCT__
#define __FUNCT__ "BVSetFromOptions"
/*@
   BVSetFromOptions - Sets BV options from the options database.

   Collective on BV

   Input Parameter:
.  bv - the basis vectors context

   Level: beginner
@*/
PetscErrorCode BVSetFromOptions(BV bv)
{
  PetscErrorCode ierr;
  char           type[256];
  PetscBool      flg;
  PetscReal      r;
  PetscInt       i,j;
  const char     *orth_list[2] = {"cgs","mgs"};
  const char     *ref_list[3] = {"ifneeded","never","always"};

  PetscFunctionBegin;
  PetscValidHeaderSpecific(bv,BV_CLASSID,1);
  if (!BVRegisterAllCalled) { ierr = BVRegisterAll();CHKERRQ(ierr); }
  ierr = PetscObjectOptionsBegin((PetscObject)bv);CHKERRQ(ierr);
    ierr = PetscOptionsFList("-bv_type","Basis Vectors type","BVSetType",BVList,(char*)(((PetscObject)bv)->type_name?((PetscObject)bv)->type_name:BVSVEC),type,256,&flg);CHKERRQ(ierr);
    if (flg) {
      ierr = BVSetType(bv,type);CHKERRQ(ierr);
    }
    /*
      Set the type if it was never set.
    */
    if (!((PetscObject)bv)->type_name) {
      ierr = BVSetType(bv,BVSVEC);CHKERRQ(ierr);
    }

    i = bv->orthog_type;
    ierr = PetscOptionsEList("-bv_orthog_type","Orthogonalization method","BVSetOrthogonalization",orth_list,2,orth_list[i],&i,NULL);CHKERRQ(ierr);
    j = bv->orthog_ref;
    ierr = PetscOptionsEList("-bv_orthog_refine","Iterative refinement mode during orthogonalization","BVSetOrthogonalization",ref_list,3,ref_list[j],&j,NULL);CHKERRQ(ierr);
    r = bv->orthog_eta;
    ierr = PetscOptionsReal("-bv_orthog_eta","Parameter of iterative refinement during orthogonalization","BVSetOrthogonalization",r,&r,NULL);CHKERRQ(ierr);
    ierr = BVSetOrthogonalization(bv,(BVOrthogType)i,(BVOrthogRefineType)j,r);CHKERRQ(ierr);

    if (bv->ops->setfromoptions) {
      ierr = (*bv->ops->setfromoptions)(bv);CHKERRQ(ierr);
    }
    ierr = PetscObjectProcessOptionsHandlers((PetscObject)bv);CHKERRQ(ierr);
  ierr = PetscOptionsEnd();CHKERRQ(ierr);
  PetscFunctionReturn(0);
}

#undef __FUNCT__
#define __FUNCT__ "BVSetOrthogonalization"
/*@
   BVSetOrthogonalization - Specifies the type of orthogonalization technique
   to be used (classical or modified Gram-Schmidt with or without refinement).

   Logically Collective on BV

   Input Parameters:
+  bv     - the basis vectors context
.  type   - the type of orthogonalization technique
.  refine - type of refinement
-  eta    - parameter for selective refinement

   Options Database Keys:
+  -bv_orthog_type <type> - Where <type> is cgs for Classical Gram-Schmidt orthogonalization
                         (default) or mgs for Modified Gram-Schmidt orthogonalization
.  -bv_orthog_refine <ref> - Where <ref> is one of never, ifneeded (default) or always
-  -bv_orthog_eta <eta> -  For setting the value of eta

   Notes:
   The default settings work well for most problems.

   The parameter eta should be a real value between 0 and 1 (or PETSC_DEFAULT).
   The value of eta is used only when the refinement type is "ifneeded".

   When using several processors, MGS is likely to result in bad scalability.

   Level: advanced

.seealso: BVOrthogonalizeColumn(), BVGetOrthogonalization(), BVOrthogType, BVOrthogRefineType
@*/
PetscErrorCode BVSetOrthogonalization(BV bv,BVOrthogType type,BVOrthogRefineType refine,PetscReal eta)
{
  PetscFunctionBegin;
  PetscValidHeaderSpecific(bv,BV_CLASSID,1);
  PetscValidLogicalCollectiveEnum(bv,type,2);
  PetscValidLogicalCollectiveEnum(bv,refine,3);
  PetscValidLogicalCollectiveReal(bv,eta,4);
  switch (type) {
    case BV_ORTHOG_CGS:
    case BV_ORTHOG_MGS:
      bv->orthog_type = type;
      break;
    default:
      SETERRQ(PetscObjectComm((PetscObject)bv),PETSC_ERR_ARG_WRONG,"Unknown orthogonalization type");
  }
  switch (refine) {
    case BV_ORTHOG_REFINE_NEVER:
    case BV_ORTHOG_REFINE_IFNEEDED:
    case BV_ORTHOG_REFINE_ALWAYS:
      bv->orthog_ref = refine;
      break;
    default:
      SETERRQ(PetscObjectComm((PetscObject)bv),PETSC_ERR_ARG_WRONG,"Unknown refinement type");
  }
  if (eta == PETSC_DEFAULT) {
    bv->orthog_eta = 0.7071;
  } else {
    if (eta <= 0.0 || eta > 1.0) SETERRQ(PetscObjectComm((PetscObject)bv),PETSC_ERR_ARG_OUTOFRANGE,"Invalid eta value");
    bv->orthog_eta = eta;
  }
  PetscFunctionReturn(0);
}

#undef __FUNCT__
#define __FUNCT__ "BVGetOrthogonalization"
/*@C
   BVGetOrthogonalization - Gets the orthogonalization settings from the BV object.

   Not Collective

   Input Parameter:
.  bv - basis vectors context

   Output Parameter:
+  type   - type of orthogonalization technique
.  refine - type of refinement
-  eta    - parameter for selective refinement

   Level: advanced

.seealso: BVOrthogonalizeColumn(), BVSetOrthogonalization(), BVOrthogType, BVOrthogRefineType
@*/
PetscErrorCode BVGetOrthogonalization(BV bv,BVOrthogType *type,BVOrthogRefineType *refine,PetscReal *eta)
{
  PetscFunctionBegin;
  PetscValidHeaderSpecific(bv,BV_CLASSID,1);
  if (type)   *type   = bv->orthog_type;
  if (refine) *refine = bv->orthog_ref;
  if (eta)    *eta    = bv->orthog_eta;
  PetscFunctionReturn(0);
}

#undef __FUNCT__
#define __FUNCT__ "BVGetColumn"
/*@
   BVGetColumn - Returns a Vec object that contains the entries of the
   requested column of the basis vectors object.

   Collective on BV

   Input Parameters:
+  bv - the basis vectors context
-  j  - the index of the requested column

   Output Parameter:
.  v  - vector containing the jth column

   Notes:
   The returned Vec must be seen as a reference (not a copy) of the BV
   column, that is, modifying the Vec will change the BV entries as well.

   The returned Vec must not be destroyed. BVRestoreColumn() must be
   called when it is no longer needed. At most, two columns can be fetched,
   that is, this function can only be called twice before the corresponding
   BVRestoreColumn() is invoked.

   A negative index j selects the i-th constraint, where i=-j. Constraints
   should not be modified.

   Level: beginner

.seealso: BVRestoreColumn(), BVInsertConstraints()
@*/
PetscErrorCode BVGetColumn(BV bv,PetscInt j,Vec *v)
{
  PetscErrorCode ierr;
  PetscInt       l;

  PetscFunctionBegin;
  PetscValidHeaderSpecific(bv,BV_CLASSID,1);
  PetscValidType(bv,1);
  BVCheckSizes(bv,1);
  PetscValidLogicalCollectiveInt(bv,j,2);
  if (j<0 && -j>bv->nc) SETERRQ2(PetscObjectComm((PetscObject)bv),PETSC_ERR_ARG_OUTOFRANGE,"You requested constraint %D but only %D are available",-j,bv->nc);
  if (j>=bv->m) SETERRQ2(PetscObjectComm((PetscObject)bv),PETSC_ERR_ARG_OUTOFRANGE,"You requested column %D but only %D are available",j,bv->m);
  if (j==bv->ci[0] || j==bv->ci[1]) SETERRQ1(PetscObjectComm((PetscObject)bv),PETSC_ERR_SUP,"Column %D already fetched in a previous call to BVGetColumn",j);
  l = BVAvailableVec;
  if (l==-1) SETERRQ(PetscObjectComm((PetscObject)bv),PETSC_ERR_SUP,"Too many requested columns; you must call BVReleaseColumn for one of the previously fetched columns");
  ierr = (*bv->ops->getcolumn)(bv,j,v);CHKERRQ(ierr);
  bv->ci[l] = j;
  ierr = PetscObjectStateGet((PetscObject)bv->cv[l],&bv->st[l]);CHKERRQ(ierr);
  ierr = PetscObjectGetId((PetscObject)bv->cv[l],&bv->id[l]);CHKERRQ(ierr);
  *v = bv->cv[l];
  PetscFunctionReturn(0);
}

#undef __FUNCT__
#define __FUNCT__ "BVRestoreColumn"
/*@
   BVRestoreColumn - Restore a column obtained with BVGetColumn().

   Logically Collective on BV

   Input Parameters:
+  bv - the basis vectors context
.  j  - the index of the column
-  v  - vector obtained with BVGetColumn()

   Note:
   The arguments must match the corresponding call to BVGetColumn().

   Level: beginner

.seealso: BVGetColumn()
@*/
PetscErrorCode BVRestoreColumn(BV bv,PetscInt j,Vec *v)
{
  PetscErrorCode   ierr;
  PetscObjectId    id;
  PetscObjectState st;
  PetscInt         l;

  PetscFunctionBegin;
  PetscValidHeaderSpecific(bv,BV_CLASSID,1);
  PetscValidType(bv,1);
  BVCheckSizes(bv,1);
  PetscValidLogicalCollectiveInt(bv,j,2);
  PetscValidPointer(v,3);
  PetscValidHeaderSpecific(*v,VEC_CLASSID,3);
  if (j<0 && -j>bv->nc) SETERRQ2(PetscObjectComm((PetscObject)bv),PETSC_ERR_ARG_OUTOFRANGE,"You requested constraint %D but only %D are available",-j,bv->nc);
  if (j>=bv->m) SETERRQ2(PetscObjectComm((PetscObject)bv),PETSC_ERR_ARG_OUTOFRANGE,"You requested column %D but only %D are available",j,bv->m);
  if (j!=bv->ci[0] && j!=bv->ci[1]) SETERRQ1(PetscObjectComm((PetscObject)bv),PETSC_ERR_ARG_WRONG,"Column %D has not been fetched with a call to BVGetColumn",j);
  l = (j==bv->ci[0])? 0: 1;
  ierr = PetscObjectGetId((PetscObject)*v,&id);CHKERRQ(ierr);
  if (id!=bv->id[l]) SETERRQ(PetscObjectComm((PetscObject)bv),PETSC_ERR_ARG_WRONG,"Argument 3 is not the same Vec that was obtained with BVGetColumn");
  ierr = PetscObjectStateGet((PetscObject)*v,&st);CHKERRQ(ierr);
  if (st!=bv->st[l]) {
    ierr = PetscObjectStateIncrease((PetscObject)bv);CHKERRQ(ierr);
  }
  if (bv->ops->restorecolumn) {
    ierr = (*bv->ops->restorecolumn)(bv,j,v);CHKERRQ(ierr);
  } else bv->cv[l] = NULL;
  bv->ci[l] = -bv->nc-1;
  bv->st[l] = -1;
  bv->id[l] = 0;
  *v = NULL;
  PetscFunctionReturn(0);
}

#undef __FUNCT__
#define __FUNCT__ "BVGetVec"
/*@
   BVGetVec - Creates a new Vec object with the same type and dimensions
   as the columns of the basis vectors object.

   Collective on BV

   Input Parameter:
.  bv - the basis vectors context

   Output Parameter:
.  v  - the new vector

   Note:
   The user is responsible of destroying the returned vector.

   Level: beginner
@*/
PetscErrorCode BVGetVec(BV bv,Vec *v)
{
  PetscErrorCode ierr;

  PetscFunctionBegin;
  PetscValidHeaderSpecific(bv,BV_CLASSID,1);
  BVCheckSizes(bv,1);
  PetscValidPointer(v,2);
  ierr = VecDuplicate(bv->t,v);CHKERRQ(ierr);
  PetscFunctionReturn(0);
}

#undef __FUNCT__
#define __FUNCT__ "BVDuplicate"
/*@
   BVDuplicate - Creates a new basis vector object of the same type and
   dimensions as an existing one.

   Collective on BV

   Input Parameter:
.  V - basis vectors context

   Output Parameter:
.  W - location to put the new BV

   Notes:
   The new BV has the same type and dimensions as V, and it shares the same
   template vector. Also, the inner product matrix and orthogonalization
   options are copied.

   BVDuplicate() DOES NOT COPY the entries, but rather allocates storage
   for the new basis vectors. Use BVCopy() to copy the contents.

   Level: intermediate

.seealso: BVCreate(), BVSetSizesFromVec(), BVCopy()
@*/
PetscErrorCode BVDuplicate(BV V,BV *W)
{
  PetscErrorCode ierr;

  PetscFunctionBegin;
  PetscValidHeaderSpecific(V,BV_CLASSID,1);
  PetscValidType(V,1);
  BVCheckSizes(V,1);
  PetscValidPointer(W,2);
  ierr = BVCreate(PetscObjectComm((PetscObject)V),W);CHKERRQ(ierr);
  ierr = BVSetSizesFromVec(*W,V->t,V->m);CHKERRQ(ierr);
  ierr = BVSetType(*W,((PetscObject)V)->type_name);CHKERRQ(ierr);
  ierr = BVSetMatrix(*W,V->matrix,V->indef);CHKERRQ(ierr);
  ierr = BVSetOrthogonalization(*W,V->orthog_type,V->orthog_ref,V->orthog_eta);CHKERRQ(ierr);
  ierr = PetscObjectStateIncrease((PetscObject)*W);CHKERRQ(ierr);
  PetscFunctionReturn(0);
}

#undef __FUNCT__
#define __FUNCT__ "BVCopy"
/*@
   BVCopy - Copies a basis vector object into another one, W <- V.

   Logically Collective on BV

   Input Parameter:
.  V - basis vectors context

   Output Parameter:
.  W - the copy

   Note:
   Both V and W must be distributed in the same manner; local copies are
   done. Only active columns (excluding the leading ones) are copied.
   In the destination W, columns are overwritten starting from the leading ones.
   Constraints are not copied.

   Level: beginner

.seealso: BVCopyVec(), BVCopyColumn(), BVDuplicate(), BVSetActiveColumns()
@*/
PetscErrorCode BVCopy(BV V,BV W)
{
  PetscErrorCode ierr;

  PetscFunctionBegin;
  PetscValidHeaderSpecific(V,BV_CLASSID,1);
  PetscValidType(V,1);
  BVCheckSizes(V,1);
  PetscValidHeaderSpecific(W,BV_CLASSID,2);
  PetscValidType(W,2);
  BVCheckSizes(W,2);
  PetscCheckSameTypeAndComm(V,1,W,2);
  if (V->n!=W->n) SETERRQ2(PETSC_COMM_SELF,PETSC_ERR_ARG_INCOMP,"Mismatching local dimension V %D, W %D",V->n,W->n);
  if (V->k-V->l>W->m-W->l) SETERRQ2(PETSC_COMM_SELF,PETSC_ERR_ARG_SIZ,"W has %D non-leading columns, not enough to store %D columns",W->m-W->l,V->k-V->l);
  if (!V->n) PetscFunctionReturn(0);

  ierr = PetscLogEventBegin(BV_Copy,V,W,0,0);CHKERRQ(ierr);
  ierr = (*V->ops->copy)(V,W);CHKERRQ(ierr);
  ierr = PetscLogEventEnd(BV_Copy,V,W,0,0);CHKERRQ(ierr);
  PetscFunctionReturn(0);
}

#undef __FUNCT__
#define __FUNCT__ "BVCopyVec"
/*@
   BVCopyVec - Copies one of the columns of a basis vectors object into a Vec.

   Logically Collective on BV

   Input Parameter:
+  V - basis vectors context
-  j - the column number to be copied

   Output Parameter:
.  w - the copied column

   Note:
   Both V and w must be distributed in the same manner; local copies are done.

   Level: beginner

.seealso: BVCopy(), BVCopyColumn()
@*/
PetscErrorCode BVCopyVec(BV V,PetscInt j,Vec w)
{
  PetscErrorCode ierr;
  PetscInt       n,N;
  Vec            z;

  PetscFunctionBegin;
  PetscValidHeaderSpecific(V,BV_CLASSID,1);
  PetscValidType(V,1);
  BVCheckSizes(V,1);
  PetscValidLogicalCollectiveInt(V,j,2);
  PetscValidHeaderSpecific(w,VEC_CLASSID,3);
  PetscCheckSameComm(V,1,w,3);

  ierr = VecGetSize(w,&N);CHKERRQ(ierr);
  ierr = VecGetLocalSize(w,&n);CHKERRQ(ierr);
  if (N!=V->N || n!=V->n) SETERRQ4(PetscObjectComm((PetscObject)V),PETSC_ERR_ARG_INCOMP,"Vec sizes (global %D, local %D) do not match BV sizes (global %D, local %D)",N,n,V->N,V->n);

  ierr = PetscLogEventBegin(BV_Copy,V,w,0,0);CHKERRQ(ierr);
  ierr = BVGetColumn(V,j,&z);CHKERRQ(ierr);
  ierr = VecCopy(z,w);CHKERRQ(ierr);
  ierr = BVRestoreColumn(V,j,&z);CHKERRQ(ierr);
  ierr = PetscLogEventEnd(BV_Copy,V,w,0,0);CHKERRQ(ierr);
  PetscFunctionReturn(0);
}

#undef __FUNCT__
#define __FUNCT__ "BVCopyColumn"
/*@
   BVCopyColumn - Copies the values from one of the columns to another one.

   Logically Collective on BV

   Input Parameter:
+  V - basis vectors context
.  j - the number of the source column
-  i - the number of the destination column

   Level: beginner

.seealso: BVCopy(), BVCopyVec()
@*/
PetscErrorCode BVCopyColumn(BV V,PetscInt j,PetscInt i)
{
  PetscErrorCode ierr;
  Vec            z,w;

  PetscFunctionBegin;
  PetscValidHeaderSpecific(V,BV_CLASSID,1);
  PetscValidType(V,1);
  BVCheckSizes(V,1);
  PetscValidLogicalCollectiveInt(V,j,2);
  PetscValidLogicalCollectiveInt(V,i,3);

  ierr = PetscLogEventBegin(BV_Copy,V,w,0,0);CHKERRQ(ierr);
  ierr = BVGetColumn(V,j,&z);CHKERRQ(ierr);
  ierr = BVGetColumn(V,i,&w);CHKERRQ(ierr);
  ierr = VecCopy(z,w);CHKERRQ(ierr);
  ierr = BVRestoreColumn(V,j,&z);CHKERRQ(ierr);
  ierr = BVRestoreColumn(V,i,&w);CHKERRQ(ierr);
  ierr = PetscLogEventEnd(BV_Copy,V,w,0,0);CHKERRQ(ierr);
  PetscFunctionReturn(0);
}
<|MERGE_RESOLUTION|>--- conflicted
+++ resolved
@@ -192,14 +192,11 @@
   if (bv->t) SETERRQ(PETSC_COMM_SELF,PETSC_ERR_SUP,"Template vector was already set by a previous call to BVSetSizes/FromVec");
   ierr = VecGetSize(t,&bv->N);CHKERRQ(ierr);
   ierr = VecGetLocalSize(t,&bv->n);CHKERRQ(ierr);
-<<<<<<< HEAD
   if (bv->matrix) {  /* check compatible dimensions of user-provided matrix */
     ierr = MatGetLocalSize(bv->matrix,&ma,NULL);CHKERRQ(ierr);
     if (bv->n!=ma) SETERRQ2(PETSC_COMM_SELF,PETSC_ERR_ARG_INCOMP,"Local dimension %D does not match that of matrix given at BVSetMatrix %D",bv->n,ma);
   }
-=======
   if (m > bv->N) SETERRQ2(PETSC_COMM_SELF,PETSC_ERR_ARG_SIZ,"Number of columns %D cannot be larger than global length %D",m,bv->N);
->>>>>>> 3a9286b7
   bv->m = m;
   bv->k = m;
   bv->t = t;
@@ -308,7 +305,6 @@
   PetscValidHeaderSpecific(bv,BV_CLASSID,1);
   PetscValidLogicalCollectiveInt(bv,m,2);
   PetscValidLogicalCollectiveBool(bv,copy,3);
-  PetscValidType(bv,1);
   if (m <= 0) SETERRQ1(PETSC_COMM_SELF,PETSC_ERR_ARG_INCOMP,"Number of columns %D must be positive",m);
   if (bv->nc) SETERRQ(PETSC_COMM_SELF,PETSC_ERR_ARG_WRONGSTATE,"Cannot resize a BV with constraints");
   if (bv->m == m) PetscFunctionReturn(0);
@@ -357,6 +353,9 @@
    differently: they participate in the orthogonalization but the computed
    coefficients are not stored.
 
+   If one of the arguments is PETSC_IGNORE then it is left unchanged.
+   To reset l to zero, use PETSC_DEFAULT.
+
    Level: intermediate
 
 .seealso: BVGetActiveColumns(), BVSetSizes()
@@ -368,17 +367,21 @@
   PetscValidLogicalCollectiveInt(bv,l,2);
   PetscValidLogicalCollectiveInt(bv,k,3);
   BVCheckSizes(bv,1);
-  if (k==PETSC_DECIDE || k==PETSC_DEFAULT) {
-    bv->k = bv->m;
-  } else {
-    if (k<0 || k>bv->m) SETERRQ(PetscObjectComm((PetscObject)bv),PETSC_ERR_ARG_OUTOFRANGE,"Illegal value of k. Must be between 0 and m");
-    bv->k = k;
-  }
-  if (l==PETSC_DECIDE || l==PETSC_DEFAULT) {
-    bv->l = 0;
-  } else {
-    if (l<0 || l>bv->k-1) SETERRQ(PetscObjectComm((PetscObject)bv),PETSC_ERR_ARG_OUTOFRANGE,"Illegal value of l. Must be between 0 and k-1");
-    bv->l = l;
+  if (k) {
+    if (k==PETSC_DECIDE || k==PETSC_DEFAULT) {
+      bv->k = bv->m;
+    } else {
+      if (k<0 || k>bv->m) SETERRQ(PetscObjectComm((PetscObject)bv),PETSC_ERR_ARG_OUTOFRANGE,"Illegal value of k. Must be between 0 and m");
+      bv->k = k;
+    }
+  }
+  if (l) {
+    if (l==PETSC_DECIDE || l==PETSC_DEFAULT) {
+      bv->l = 0;
+    } else {
+      if (l<0 || l>bv->k-1) SETERRQ(PetscObjectComm((PetscObject)bv),PETSC_ERR_ARG_OUTOFRANGE,"Illegal value of l. Must be between 0 and k-1");
+      bv->l = l;
+    }
   }
   PetscFunctionReturn(0);
 }
@@ -448,12 +451,15 @@
 
   PetscFunctionBegin;
   PetscValidHeaderSpecific(bv,BV_CLASSID,1);
+  PetscValidType(bv,1);
+  BVCheckSizes(bv,1);
+  if (B) PetscValidHeaderSpecific(B,MAT_CLASSID,2);
   PetscValidLogicalCollectiveBool(bv,indef,3);
+
   if (B) {
-    PetscValidHeaderSpecific(B,MAT_CLASSID,2);
     ierr = MatGetLocalSize(B,&m,&n);CHKERRQ(ierr);
     if (m!=n) SETERRQ(PETSC_COMM_SELF,PETSC_ERR_ARG_SIZ,"Matrix must be square");
-    if (bv->m && bv->n!=n) SETERRQ2(PETSC_COMM_SELF,PETSC_ERR_ARG_INCOMP,"Mismatching local dimension BV %D, Mat %D",bv->n,n);
+    if (bv->n!=n) SETERRQ2(PETSC_COMM_SELF,PETSC_ERR_ARG_INCOMP,"Mismatching local dimension BV %D, Mat %D",bv->n,n);
   }
   ierr = MatDestroy(&bv->matrix);CHKERRQ(ierr);
   if (B) PetscObjectReference((PetscObject)B);
@@ -519,6 +525,7 @@
 
   PetscFunctionBegin;
   PetscValidHeaderSpecific(bv,BV_CLASSID,1);
+  PetscValidType(bv,1);
   BVCheckSizes(bv,1);
   PetscValidHeaderSpecific(omega,VEC_CLASSID,2);
   PetscValidType(omega,2);
@@ -567,6 +574,7 @@
 
   PetscFunctionBegin;
   PetscValidHeaderSpecific(bv,BV_CLASSID,1);
+  PetscValidType(bv,1);
   BVCheckSizes(bv,1);
   PetscValidHeaderSpecific(omega,VEC_CLASSID,2);
   PetscValidType(omega,2);
@@ -862,6 +870,7 @@
 
   PetscFunctionBegin;
   PetscValidHeaderSpecific(bv,BV_CLASSID,1);
+  PetscValidType(bv,1);
   BVCheckSizes(bv,1);
   PetscValidPointer(v,2);
   ierr = VecDuplicate(bv->t,v);CHKERRQ(ierr);
