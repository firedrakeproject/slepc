--- conflicted
+++ resolved
@@ -477,13 +477,8 @@
   if (!match) SETERRQ(PetscObjectComm((PetscObject)X),PETSC_ERR_SUP,"Matrix M must be of type seqdense");
 
   ierr = MatGetSize(M,&m,&n);CHKERRQ(ierr);
-<<<<<<< HEAD
-  if (m<Y->k) SETERRQ2(PetscObjectComm((PetscObject)X),PETSC_ERR_ARG_SIZ,"Matrix M has %D rows, should have %D at least",m,Y->k);
-  if (n<X->k) SETERRQ2(PetscObjectComm((PetscObject)X),PETSC_ERR_ARG_SIZ,"Matrix M has %D columns, should have %D at least",n,X->k);
-=======
   if (m<Y->k) SETERRQ2(PetscObjectComm((PetscObject)X),PETSC_ERR_ARG_SIZ,"Matrix M has %D rows, should have at least %D",m,Y->k);
   if (n<X->k) SETERRQ2(PetscObjectComm((PetscObject)X),PETSC_ERR_ARG_SIZ,"Matrix M has %D columns, should have at least %D",n,X->k);
->>>>>>> 1b94a650
   if (X->n!=Y->n) SETERRQ2(PETSC_COMM_SELF,PETSC_ERR_ARG_INCOMP,"Mismatching local dimension X %D, Y %D",X->n,Y->n);
 
   ierr = PetscLogEventBegin(BV_MatProject,X,A,Y,0);CHKERRQ(ierr);
