#
#  - - - - - - - - - - - - - - - - - - - - - - - - - - - - - - - - - - - - - -
#  SLEPc - Scalable Library for Eigenvalue Problem Computations
#  Copyright (c) 2002-2020, Universitat Politecnica de Valencia, Spain
#
#  This file is part of SLEPc.
#  SLEPc is distributed under a 2-clause BSD license (see LICENSE).
#  - - - - - - - - - - - - - - - - - - - - - - - - - - - - - - - - - - - - - -
#

CFLAGS     =
FFLAGS     =
CPPFLAGS   =
FPPFLAGS   =
LOCDIR     = src/eps/tests/
EXAMPLESC  = test1.c test2.c test3.c test4.c test5.c test6.c \
             test8.c test9.c test10.c test11.c test12.c test13.c \
             test14.c test16.c test17.c test18.c test19.c test20.c \
             test21.c test22.c test23.c test24.c test25.c test26.c test27.c \
             test28.c test29.c test30.c test31.c test32.c test33.c test34.c \
<<<<<<< HEAD
             test35.c test36.c test38.c
=======
             test35.c test36.c test37.c
>>>>>>> 64f0de34
EXAMPLESF  = test7f.F test14f.F test15f.F test17f.F90
MANSEC     = EPS
TESTS      = test1 test2 test3 test4 test5 test6 test7f test8 test9 test10 \
             test11 test12 test13 test14 test14f test15f test16 test17 test17f \
             test18 test19 test20 test21 test22 test23 test24 test25 test26 test27 \
<<<<<<< HEAD
             test28 test29 test30 test31 test32 test33 test34 test35 test36 test38
=======
             test28 test29 test30 test31 test32 test33 test34 test35 test36 test37
>>>>>>> 64f0de34

include ${SLEPC_DIR}/lib/slepc/conf/slepc_common

#------------------------------------------------------------------------------------

testtest5_blopex: test5.PETSc
	@fail=0; if [ "${PETSC_WITH_BATCH}" != "" -o "${MPIEXEC}" = "/bin/false" ]; then \
	  echo "Skipping BLOPEX test"; \
	elif [ -f test5 ]; then \
	  test=test5_2_blopex; check=test5_2; \
	  if [ "${PETSC_SCALAR}" = "complex" ]; then check=$${check}_complex; fi; \
	  ${MPIEXEC} -n 1 ./test5 -symm -eps_type blopex -eps_nev 4 > $${test}.tmp 2>&1; \
	  if (${DIFF} output/$${check}.out $${test}.tmp > /dev/null 2>&1) then \
	    echo "BLOPEX example src/eps/tests/test5 run successfully with 1 MPI process"; \
	  else \
	    echo "Possible error running BLOPEX src/eps/tests/test5 with 1 MPI process"; \
	    cat $${test}.tmp; fail=1; \
	  fi; \
	  ${RM} $${test}.tmp; \
	  ${MAKE} SLEPC_DIR=${SLEPC_DIR} PETSC_ARCH=${PETSC_ARCH} PETSC_DIR=${PETSC_DIR} test5.rm ; \
	else fail=1; fi; \
	exit $$fail

testtest7f: test7f.PETSc
	@fail=0; if [ "${PETSC_WITH_BATCH}" != "" ]; then \
	  echo "Running with batch filesystem; to test run src/eps/tests/test7f " ; \
	  echo "with your systems batch system"; \
	elif [ "${MPIEXEC}" = "/bin/false" ]; then \
	  echo "*mpiexec not found*. Please run src/eps/tests/test7f manually"; \
	elif [ -f test7f ]; then \
	  test=test7f_1; check=test7f_1; \
	  GFORTRAN_UNBUFFERED_ALL=1 ${MPIEXEC} -n 1 ./test7f -eps_nev 4 -eps_ncv 22 > $${test}.tmp 2>&1; \
	  if (${DIFF} output/$${check}.out $${test}.tmp > /dev/null 2>&1) then \
	    echo "Fortran example src/eps/tests/test7f run successfully with 1 MPI process"; \
	  else \
	    echo "Possible error running Fortran src/eps/tests/test7f with 1 MPI process"; \
	    cat $${test}.tmp; fail=1; \
	  fi; \
	  ${RM} $${test}.tmp; \
	  ${MAKE} SLEPC_DIR=${SLEPC_DIR} PETSC_ARCH=${PETSC_ARCH} PETSC_DIR=${PETSC_DIR} test7f.rm ; \
	else fail=1; fi; \
	exit $$fail

testtest10: test10.PETSc
	@fail=0; if [ "${PETSC_WITH_BATCH}" != "" ]; then \
	  echo "Running with batch filesystem; to test run src/eps/tests/test10" ; \
	  echo "with your systems batch system"; \
	elif [ "${MPIEXEC}" = "/bin/false" ]; then \
	  echo "*mpiexec not found*. Please run src/eps/tests/test10 manually"; \
	elif [ -f test10 ]; then \
	  test=test10_1; check=test10_1_ks; \
	  options="-eps_nev 4 -eps_ncv 14 -m 11 -eps_largest_magnitude"; \
	  ${MPIEXEC} -n 1 ./test10 $$options > $${test}.tmp 2>&1; \
	  if (${DIFF} output/$${check}.out $${test}.tmp > /dev/null 2>&1) then \
	    echo "C/C++ example src/eps/tests/test10 run successfully with 1 MPI process"; \
	  else \
	    echo "Possible error running C/C++ src/eps/tests/test10 with 1 MPI process"; \
	    cat $${test}.tmp; fail=1; \
	  fi; \
	  if [ "${MPIEXEC}" != "${PETSC_DIR}/lib/petsc/bin/petsc-mpiexec.uni" ]; then \
	    ${MPIEXEC} -n 2 ./test10 $$options > $${test}.tmp 2>&1; \
	    if (${DIFF} output/$${check}.out $${test}.tmp > /dev/null 2>&1) then \
	      echo "C/C++ example src/eps/tests/test10 run successfully with 2 MPI process"; \
	    else \
	      echo "Possible error running C/C++ src/eps/tests/test10 with 2 MPI process"; \
	      cat $${test}.tmp; fail=1; \
	    fi; \
	  fi; \
	  ${RM} $${test}.tmp; \
	  ${MAKE} SLEPC_DIR=${SLEPC_DIR} PETSC_ARCH=${PETSC_ARCH} PETSC_DIR=${PETSC_DIR} test10.rm; \
	else fail=1; fi; \
	exit $$fail
<|MERGE_RESOLUTION|>--- conflicted
+++ resolved
@@ -18,21 +18,14 @@
              test14.c test16.c test17.c test18.c test19.c test20.c \
              test21.c test22.c test23.c test24.c test25.c test26.c test27.c \
              test28.c test29.c test30.c test31.c test32.c test33.c test34.c \
-<<<<<<< HEAD
-             test35.c test36.c test38.c
-=======
-             test35.c test36.c test37.c
->>>>>>> 64f0de34
+             test35.c test36.c test37.c test38.c
 EXAMPLESF  = test7f.F test14f.F test15f.F test17f.F90
 MANSEC     = EPS
 TESTS      = test1 test2 test3 test4 test5 test6 test7f test8 test9 test10 \
              test11 test12 test13 test14 test14f test15f test16 test17 test17f \
              test18 test19 test20 test21 test22 test23 test24 test25 test26 test27 \
-<<<<<<< HEAD
-             test28 test29 test30 test31 test32 test33 test34 test35 test36 test38
-=======
-             test28 test29 test30 test31 test32 test33 test34 test35 test36 test37
->>>>>>> 64f0de34
+             test28 test29 test30 test31 test32 test33 test34 test35 test36 test37 \
+             test38
 
 include ${SLEPC_DIR}/lib/slepc/conf/slepc_common
 
