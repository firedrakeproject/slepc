--- conflicted
+++ resolved
@@ -241,13 +241,8 @@
   } else if ((PetscVoidFunction)monitor == (PetscVoidFunction)epsmonitorlgall_) {
     *ierr = EPSMonitorSet(*eps,EPSMonitorLGAll,0,0);
   } else if ((PetscVoidFunction)monitor == (PetscVoidFunction)epsmonitorconverged_) {
-<<<<<<< HEAD
     if (mctx) {
-      PetscError(PetscObjectComm((PetscObject)*eps),__LINE__,"epsmonitorset_",__FILE__,__SDIR__,PETSC_ERR_ARG_WRONG,PETSC_ERROR_INITIAL,"Must provide PETSC_NULL_OBJECT as a context in the Fortran interface to EPSMonitorSet");
-=======
-    if (!FORTRANNULLOBJECT(mctx)) {
       PetscError(PetscObjectComm((PetscObject)*eps),__LINE__,"epsmonitorset_",__FILE__,PETSC_ERR_ARG_WRONG,PETSC_ERROR_INITIAL,"Must provide PETSC_NULL_OBJECT as a context in the Fortran interface to EPSMonitorSet");
->>>>>>> bce1e7c8
       *ierr = 1;
       return;
     }
