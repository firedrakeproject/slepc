/*

   SLEPc eigensolver: "ciss"

   Method: Contour Integral Spectral Slicing

   Algorithm:

       Contour integral based on Sakurai-Sugiura method to construct a
       subspace, with various eigenpair extractions (Rayleigh-Ritz,
       explicit moment).

   Based on code contributed by Tetsuya Sakurai.

   References:

       [1] T. Sakurai and H. Sugiura, "A projection method for generalized
           eigenvalue problems", J. Comput. Appl. Math. 159:119-128, 2003.

       [2] T. Sakurai and H. Tadano, "CIRR: a Rayleigh-Ritz type method with
           contour integral for generalized eigenvalue problems", Hokkaido
           Math. J. 36:745-757, 2007.

   Last update: Jun 2013

   - - - - - - - - - - - - - - - - - - - - - - - - - - - - - - - - - - - - - -
   SLEPc - Scalable Library for Eigenvalue Problem Computations
   Copyright (c) 2002-2013, Universitat Politecnica de Valencia, Spain

   This file is part of SLEPc.

   SLEPc is free software: you can redistribute it and/or modify it under  the
   terms of version 3 of the GNU Lesser General Public License as published by
   the Free Software Foundation.

   SLEPc  is  distributed in the hope that it will be useful, but WITHOUT  ANY
   WARRANTY;  without even the implied warranty of MERCHANTABILITY or  FITNESS
   FOR  A  PARTICULAR PURPOSE. See the GNU Lesser General Public  License  for
   more details.

   You  should have received a copy of the GNU Lesser General  Public  License
   along with SLEPc. If not, see <http://www.gnu.org/licenses/>.
   - - - - - - - - - - - - - - - - - - - - - - - - - - - - - - - - - - - - - -
*/

#include <slepc-private/epsimpl.h>                /*I "slepceps.h" I*/
#include <slepcblaslapack.h>

PetscErrorCode EPSSolve_CISS(EPS);

typedef struct {
  /* parameters */
  PetscScalar center;     /* center of the region where to find eigenpairs (default: 0.0) */
  PetscReal   radius;     /* radius of the region (1.0) */
  PetscReal   vscale;     /* vertical scale of the region (1.0; 0.1 if spectrum real) */
  PetscInt    N;          /* number of integration points (32) */
  PetscInt    L;          /* block size (16) */
  PetscInt    M;          /* moment degree (N/4 = 4) */
  PetscReal   delta;      /* threshold of singular value (1e-12) */
  PetscInt    L_max;      /* maximum number of columns of the source matrix V */
  PetscReal   spurious_threshold; /* discard spurious eigenpairs */
  PetscBool   isreal;     /* A and B are real */
  PetscInt    refine_inner;
  PetscInt    refine_outer;
  PetscInt    refine_blocksize;
  /* private data */
  PetscReal    *sigma;     /* threshold for numerical rank */
  PetscInt     num_subcomm;
  PetscInt     subcomm_id;
  PetscInt     num_solve_point;
  PetscScalar  *weight;
  PetscScalar  *omega;
  PetscScalar  *pp;
  Vec          *V;
  Vec          *S;
  Vec          *pV;
  Vec          *Y;
  Vec          xsub;
  Vec          xdup;
  KSP          *ksp;
  PetscBool    useconj;
  PetscReal    est_eig;
  VecScatter   scatterin;
  Mat          pA,pB;
  PetscSubcomm subcomm;
  PetscBool    usest;
} EPS_CISS;

#undef __FUNCT__
#define __FUNCT__ "SetSolverComm"
static PetscErrorCode SetSolverComm(EPS eps)
{
  PetscErrorCode ierr;
  EPS_CISS       *ctx = (EPS_CISS*)eps->data;
  PetscInt       N = ctx->N;

  PetscFunctionBegin;
  if (ctx->useconj) N = N/2;
  if (!ctx->subcomm) {
    ierr = PetscSubcommCreate(PetscObjectComm((PetscObject)eps),&ctx->subcomm);CHKERRQ(ierr);
    ierr = PetscSubcommSetNumber(ctx->subcomm,ctx->num_subcomm);CHKERRQ(ierr);CHKERRQ(ierr);
    ierr = PetscSubcommSetType(ctx->subcomm,PETSC_SUBCOMM_INTERLACED);CHKERRQ(ierr);
    ierr = PetscLogObjectMemory((PetscObject)eps,sizeof(PetscSubcomm));CHKERRQ(ierr);
    ierr = PetscSubcommSetFromOptions(ctx->subcomm);CHKERRQ(ierr);
  }
  ctx->subcomm_id = ctx->subcomm->color;
  ctx->num_solve_point = N / ctx->num_subcomm;
  if ((N%ctx->num_subcomm) > ctx->subcomm_id) ctx->num_solve_point+=1;
  PetscFunctionReturn(0);
}

#undef __FUNCT__
#define __FUNCT__ "CISSRedundantMat"
static PetscErrorCode CISSRedundantMat(EPS eps)
{
  PetscErrorCode ierr;
  EPS_CISS       *ctx = (EPS_CISS*)eps->data;
  Mat            A,B;
  PetscInt       nmat;

  PetscFunctionBegin;
  ierr = STGetNumMatrices(eps->st,&nmat);CHKERRQ(ierr);
  if (ctx->subcomm->n != 1) {
    ierr = STGetOperators(eps->st,0,&A);CHKERRQ(ierr);
    ierr = MatGetRedundantMatrix(A,ctx->subcomm->n,ctx->subcomm->comm,MAT_INITIAL_MATRIX,&ctx->pA);CHKERRQ(ierr);
    if (nmat>1) {
      ierr = STGetOperators(eps->st,1,&B);CHKERRQ(ierr);
      ierr = MatGetRedundantMatrix(B,ctx->subcomm->n,ctx->subcomm->comm,MAT_INITIAL_MATRIX,&ctx->pB);CHKERRQ(ierr); 
    } else ctx->pB = NULL;
  } else {
    ctx->pA = NULL;
    ctx->pB = NULL;
  }
  PetscFunctionReturn(0);
}

#undef __FUNCT__
#define __FUNCT__ "CISSScatterVec"
static PetscErrorCode CISSScatterVec(EPS eps)
{
  PetscErrorCode ierr;
  EPS_CISS       *ctx = (EPS_CISS*)eps->data;
  IS             is1,is2;
  PetscInt       i,j,k,mstart,mend,mlocal;
  PetscInt       *idx1,*idx2,mloc_sub;

  PetscFunctionBegin;
  ierr = MatGetVecs(ctx->pA,&ctx->xsub,NULL);CHKERRQ(ierr);
  ierr = MatGetLocalSize(ctx->pA,&mloc_sub,NULL);CHKERRQ(ierr);
  ierr = VecCreateMPI(ctx->subcomm->dupparent,mloc_sub,PETSC_DECIDE,&ctx->xdup);CHKERRQ(ierr);
  if (!ctx->scatterin) {
    ierr = VecGetOwnershipRange(ctx->V[0],&mstart,&mend);CHKERRQ(ierr);
    mlocal = mend - mstart;
    ierr = PetscMalloc2(ctx->subcomm->n*mlocal,&idx1,ctx->subcomm->n*mlocal,&idx2);CHKERRQ(ierr);
    j = 0;
    for (k=0;k<ctx->subcomm->n;k++) {
      for (i=mstart;i<mend;i++) {
	idx1[j]   = i;
	idx2[j++] = i + eps->n*k;
      }
    }
    ierr = ISCreateGeneral(PetscObjectComm((PetscObject)eps),ctx->subcomm->n*mlocal,idx1,PETSC_COPY_VALUES,&is1);CHKERRQ(ierr);
    ierr = ISCreateGeneral(PetscObjectComm((PetscObject)eps),ctx->subcomm->n*mlocal,idx2,PETSC_COPY_VALUES,&is2);CHKERRQ(ierr);
    ierr = VecScatterCreate(ctx->V[0],is1,ctx->xdup,is2,&ctx->scatterin);CHKERRQ(ierr);
    ierr = ISDestroy(&is1);CHKERRQ(ierr);
    ierr = ISDestroy(&is2);CHKERRQ(ierr);
    ierr = PetscFree2(idx1,idx2);CHKERRQ(ierr);
  }
  PetscFunctionReturn(0);
}

#undef __FUNCT__
#define __FUNCT__ "SetPathParameter"
static PetscErrorCode SetPathParameter(EPS eps)
{
  EPS_CISS  *ctx = (EPS_CISS*)eps->data;
  PetscInt  i;
  PetscReal theta;

  PetscFunctionBegin;
  for (i=0;i<ctx->N;i++) {
    theta = ((2*PETSC_PI)/ctx->N)*(i+0.5);
    ctx->pp[i] = PetscCosReal(theta) + PETSC_i*ctx->vscale*PetscSinReal(theta);
    ctx->omega[i] = ctx->center + ctx->radius*ctx->pp[i];
<<<<<<< HEAD
    ctx->weight[i] = (ctx->vscale*cos(theta) + PETSC_i*sin(theta))/(PetscReal)ctx->N;
=======
    ctx->weight[i] = ctx->vscale*PetscCosReal(theta) + PETSC_i*PetscSinReal(theta);
>>>>>>> 41746cfc
  }
  PetscFunctionReturn(0);
}

#undef __FUNCT__
#define __FUNCT__ "CISSVecSetRandom"
static PetscErrorCode CISSVecSetRandom(Vec x,PetscRandom rctx)
{
  PetscErrorCode ierr;
  PetscInt       j,nlocal;
  PetscScalar    *vdata;
 
  PetscFunctionBegin;
  ierr = SlepcVecSetRandom(x,rctx);CHKERRQ(ierr);
  ierr = VecGetLocalSize(x,&nlocal);CHKERRQ(ierr);
  ierr = VecGetArray(x,&vdata);CHKERRQ(ierr);
  for (j=0;j<nlocal;j++) {
    vdata[j] = PetscRealPart(vdata[j]);
    if (PetscRealPart(vdata[j]) < 0.5) vdata[j] = -1.0;
    else vdata[j] = 1.0;
  }
  ierr = VecRestoreArray(x,&vdata);CHKERRQ(ierr);
  PetscFunctionReturn(0);
}

#undef __FUNCT__
#define __FUNCT__ "VecScatterVecs"
static PetscErrorCode VecScatterVecs(EPS eps,Vec *Vin,PetscInt n)
{
  PetscErrorCode ierr;
  EPS_CISS       *ctx = (EPS_CISS*)eps->data;
  PetscInt       i;
  PetscScalar    *array;

  PetscFunctionBegin;
  for (i=0;i<n;i++) {
    ierr = VecScatterBegin(ctx->scatterin,Vin[i],ctx->xdup,INSERT_VALUES,SCATTER_FORWARD);CHKERRQ(ierr);
    ierr = VecScatterEnd(ctx->scatterin,Vin[i],ctx->xdup,INSERT_VALUES,SCATTER_FORWARD);CHKERRQ(ierr);
    ierr = VecGetArray(ctx->xdup,&array);CHKERRQ(ierr);
    ierr = VecPlaceArray(ctx->xsub,(const PetscScalar*)array);CHKERRQ(ierr);
    ierr = VecCopy(ctx->xsub,ctx->pV[i]);CHKERRQ(ierr);
    ierr = VecResetArray(ctx->xsub);CHKERRQ(ierr);
  }
  PetscFunctionReturn(0);
}

#undef __FUNCT__
#define __FUNCT__ "SolveLinearSystem"
static PetscErrorCode SolveLinearSystem(EPS eps,Mat A,Mat B,Vec *V,PetscInt L_start,PetscInt L_end,PetscBool initksp)
{
  PetscErrorCode ierr;
  EPS_CISS       *ctx = (EPS_CISS*)eps->data;
  PetscInt       i,j,p_id;
  Mat            Fz;
  PC             pc;
  Vec            BV;
  KSP            ksp;

  PetscFunctionBegin;
  ierr = MatDuplicate(A,MAT_DO_NOT_COPY_VALUES,&Fz);CHKERRQ(ierr);
  ierr = VecDuplicate(V[0],&BV);CHKERRQ(ierr);
  if (ctx->usest && ctx->pA) {
    ierr = KSPCreate(ctx->subcomm->comm,&ksp);CHKERRQ(ierr);
  }
  for (i=0;i<ctx->num_solve_point;i++) {
    p_id = i*ctx->subcomm->n + ctx->subcomm_id;
    if (!ctx->usest && ((ctx->num_solve_point !=1) || initksp == PETSC_TRUE)) {
      ierr = MatCopy(A,Fz,DIFFERENT_NONZERO_PATTERN);CHKERRQ(ierr);
      if (B) {
	ierr = MatAXPY(Fz,-ctx->omega[p_id],B,DIFFERENT_NONZERO_PATTERN);CHKERRQ(ierr);
      } else {
	ierr = MatShift(Fz,-ctx->omega[p_id]);CHKERRQ(ierr);
      }
      ierr = KSPSetOperators(ctx->ksp[i],Fz,Fz);CHKERRQ(ierr);
      ierr = KSPSetType(ctx->ksp[i],KSPPREONLY);CHKERRQ(ierr);
      ierr = KSPGetPC(ctx->ksp[i],&pc);CHKERRQ(ierr);
      ierr = PCSetType(pc,PCREDUNDANT);CHKERRQ(ierr);
      ierr = KSPSetFromOptions(ctx->ksp[i]);CHKERRQ(ierr);
    } else if (ctx->usest && ctx->pA) {
      ierr = MatCopy(A,Fz,DIFFERENT_NONZERO_PATTERN);CHKERRQ(ierr);
      if (B) {
	ierr = MatAXPY(Fz,-ctx->omega[p_id],B,DIFFERENT_NONZERO_PATTERN);CHKERRQ(ierr);
      } else {
	ierr = MatShift(Fz,-ctx->omega[p_id]);CHKERRQ(ierr);
      }
      ierr = KSPSetOperators(ksp,Fz,Fz);CHKERRQ(ierr);
      ierr = KSPSetType(ksp,KSPPREONLY);CHKERRQ(ierr);
      ierr = KSPGetPC(ksp,&pc);CHKERRQ(ierr);
      ierr = PCSetType(pc,PCREDUNDANT);CHKERRQ(ierr);
      ierr = KSPSetFromOptions(ksp);CHKERRQ(ierr);
    } else if (ctx->usest && !ctx->pA) {
      ierr = STSetShift(eps->st,ctx->omega[p_id]);CHKERRQ(ierr);
      ierr = STGetKSP(eps->st,&ksp);CHKERRQ(ierr);
      /*ierr = KSPSetType(ksp,KSPPREONLY);CHKERRQ(ierr);
      ierr = KSPGetPC(ksp,&pc);CHKERRQ(ierr);
      ierr = PCSetType(pc,PCREDUNDANT);CHKERRQ(ierr);
      ierr = KSPSetFromOptions(ksp);CHKERRQ(ierr);*/
    }
    
    for (j=L_start;j<L_end;j++) {
      if (B) {
	ierr = MatMult(B,V[j],BV);CHKERRQ(ierr);
	if (ctx->usest) {
	  ierr = KSPSolve(ksp,BV,ctx->Y[i*ctx->L_max+j]);CHKERRQ(ierr);
	} else {
	  ierr = KSPSolve(ctx->ksp[i],BV,ctx->Y[i*ctx->L_max+j]);CHKERRQ(ierr);
	}
      } else {
	if (ctx->usest) {
	  ierr = KSPSolve(ksp,V[j],ctx->Y[i*ctx->L_max+j]);CHKERRQ(ierr);
	} else {
	  ierr = KSPSolve(ctx->ksp[i],V[j],ctx->Y[i*ctx->L_max+j]);CHKERRQ(ierr);
	}
      }
    }
    if (ctx->usest && i<ctx->num_solve_point-1) { ierr =  KSPReset(ksp);CHKERRQ(ierr); }
  }
  ierr = MatDestroy(&Fz);CHKERRQ(ierr);
  ierr = VecDestroy(&BV);CHKERRQ(ierr);
  if (ctx->usest && ctx->pA) {
    ierr = KSPDestroy(&ksp);CHKERRQ(ierr);
  }
  PetscFunctionReturn(0);
}

#undef __FUNCT__
#define __FUNCT__ "EstimateNumberEigs"
static PetscErrorCode EstimateNumberEigs(EPS eps,PetscInt *L_add)
{
  PetscErrorCode ierr;
  EPS_CISS       *ctx = (EPS_CISS*)eps->data;
  PetscInt       i,j,p_id;
  PetscScalar    tmp,sum = 0.0;
  PetscReal      eta;
  Vec            v,vtemp;

  PetscFunctionBegin;
  ierr = VecDuplicate(ctx->Y[0],&v);CHKERRQ(ierr);
  ierr = VecDuplicate(ctx->V[0],&vtemp);CHKERRQ(ierr);
  for (j=0;j<ctx->L;j++) {
    ierr = VecSet(v,0);CHKERRQ(ierr);
    for (i=0;i<ctx->num_solve_point; i++) {
      p_id = i*ctx->subcomm->n + ctx->subcomm_id;
      ierr = VecAXPY(v,ctx->weight[p_id],ctx->Y[i*ctx->L_max+j]);CHKERRQ(ierr);
    }
    if (ctx->pA) {
      ierr = VecSet(vtemp,0);CHKERRQ(ierr);
      ierr = VecScatterBegin(ctx->scatterin,v,vtemp,ADD_VALUES,SCATTER_REVERSE);CHKERRQ(ierr);
      ierr = VecScatterEnd(ctx->scatterin,v,vtemp,ADD_VALUES,SCATTER_REVERSE);CHKERRQ(ierr);
      ierr = VecDot(ctx->V[j],vtemp,&tmp);CHKERRQ(ierr);
    } else {
      ierr = VecDot(ctx->V[j],v,&tmp);CHKERRQ(ierr);
    }
    if (ctx->useconj) sum += PetscRealPart(tmp)*2;
    else sum += tmp;
  }
  ctx->est_eig = PetscAbsScalar(ctx->radius*sum/(PetscReal)ctx->L);
  eta = PetscPowReal(10,-PetscLog10Real(eps->tol)/ctx->N);
  ierr = PetscInfo1(eps,"Estimation_#Eig %f\n",(double)ctx->est_eig);CHKERRQ(ierr);
  *L_add = (PetscInt)PetscCeilReal((ctx->est_eig*eta)/ctx->M) - ctx->L;
  if (*L_add < 0) *L_add = 0;
  if (*L_add>ctx->L_max-ctx->L) {
    ierr = PetscInfo(eps,"Number of eigenvalues around the contour path may be too large\n");CHKERRQ(ierr);
    *L_add = ctx->L_max-ctx->L;
  }
  ierr = VecDestroy(&v);CHKERRQ(ierr);
  ierr = VecDestroy(&vtemp);CHKERRQ(ierr);
  PetscFunctionReturn(0);
}

#undef __FUNCT__
#define __FUNCT__ "CalcMu"
static PetscErrorCode CalcMu(EPS eps,PetscScalar *Mu)
{
  PetscErrorCode ierr;
  PetscMPIInt    sub_size;
  PetscInt       i,j,k,s;
  PetscScalar    *temp,*temp2,*ppk,alp;
  EPS_CISS       *ctx = (EPS_CISS*)eps->data;

  PetscFunctionBegin;
  ierr = MPI_Comm_size(ctx->subcomm->comm,&sub_size);CHKERRQ(ierr);
  ierr = PetscMalloc(ctx->num_solve_point*ctx->L*ctx->L*sizeof(PetscScalar),&temp);CHKERRQ(ierr);
  ierr = PetscMalloc(2*ctx->M*ctx->L*ctx->L*sizeof(PetscScalar),&temp2);CHKERRQ(ierr);
  ierr = PetscMalloc(ctx->num_solve_point*sizeof(PetscScalar),&ppk);CHKERRQ(ierr);
  for (i=0;i<2*ctx->M*ctx->L*ctx->L;i++) temp2[i] = 0;
  for (i=0;i<ctx->num_solve_point;i++) {
    for (j=0;j<ctx->L;j++) {
      if (ctx->pA) {
	ierr = VecMDot(ctx->Y[i*ctx->L_max+j],ctx->L,ctx->pV,&temp[(j+i*ctx->L)*ctx->L]);CHKERRQ(ierr);
      } else {
	ierr = VecMDot(ctx->Y[i*ctx->L_max+j],ctx->L,ctx->V,&temp[(j+i*ctx->L)*ctx->L]);CHKERRQ(ierr);
      }
    }
  }
  for (i=0;i<ctx->num_solve_point;i++) ppk[i] = 1;
  for (k=0;k<2*ctx->M;k++) {
    for (j=0;j<ctx->L;j++) {
      for (i=0;i<ctx->num_solve_point;i++) {
	alp = ppk[i]*ctx->weight[i*ctx->subcomm->n + ctx->subcomm_id];
	for (s=0;s<ctx->L;s++) {
	  if (ctx->useconj) temp2[s+(j+k*ctx->L)*ctx->L] += PetscRealPart(alp*temp[s+(j+i*ctx->L)*ctx->L])*2;
	  else temp2[s+(j+k*ctx->L)*ctx->L] += alp*temp[s+(j+i*ctx->L)*ctx->L];
	}
      }
    }
    for (i=0;i<ctx->num_solve_point;i++) 
      ppk[i] *= ctx->pp[i*ctx->subcomm->n + ctx->subcomm_id];
  }
  for (i=0;i<2*ctx->M*ctx->L*ctx->L;i++) temp2[i] /= sub_size;
  ierr = MPI_Allreduce(temp2,Mu,2*ctx->M*ctx->L*ctx->L,MPIU_SCALAR,MPIU_SUM,(PetscObjectComm((PetscObject)eps)));CHKERRQ(ierr);
  ierr = PetscFree(ppk);CHKERRQ(ierr);
  ierr = PetscFree(temp);CHKERRQ(ierr);
  ierr = PetscFree(temp2);CHKERRQ(ierr);
  PetscFunctionReturn(0);
}

#undef __FUNCT__
#define __FUNCT__ "BlockHankel"
static PetscErrorCode BlockHankel(EPS eps,PetscScalar *Mu,PetscInt s,PetscScalar *H)
{
  EPS_CISS *ctx = (EPS_CISS*)eps->data;
  PetscInt i,j,k,L=ctx->L,M=ctx->M;

  PetscFunctionBegin;
  for (k=0;k<L*M;k++) 
    for (j=0;j<M;j++) 
      for (i=0;i<L;i++)
	H[j*L+i+k*L*M] = Mu[i+k*L+(j+s)*L*L];
  PetscFunctionReturn(0);
}

#undef __FUNCT__
#define __FUNCT__ "SVD_H0"
static PetscErrorCode SVD_H0(EPS eps,PetscScalar *S,PetscInt *K)
{
#if defined(SLEPC_MISSING_LAPACK_GESVD)
  PetscFunctionBegin;
  SETERRQ(PETSC_COMM_SELF,PETSC_ERR_SUP,"GESVD - Lapack routine is unavailable");
#else
  PetscErrorCode ierr;
  EPS_CISS       *ctx = (EPS_CISS*)eps->data;
  PetscInt       i,ml=ctx->L*ctx->M;
  PetscBLASInt   m,n,lda,ldu,ldvt,lwork,info;
  PetscReal      *rwork;
  PetscScalar    *work;

  PetscFunctionBegin;
  ierr = PetscMalloc(3*ml*sizeof(PetscScalar),&work);CHKERRQ(ierr);
  ierr = PetscMalloc(5*ml*sizeof(PetscReal),&rwork);CHKERRQ(ierr);
  ierr = PetscBLASIntCast(ml,&m);CHKERRQ(ierr);
  n = m; lda = m; ldu = m; ldvt = m; lwork = 3*m;
  ierr = PetscFPTrapPush(PETSC_FP_TRAP_OFF);CHKERRQ(ierr);
  PetscStackCallBLAS("LAPACKgesvd",LAPACKgesvd_("N","N",&m,&n,S,&lda,ctx->sigma,NULL,&ldu,NULL,&ldvt,work,&lwork,rwork,&info));
  if (info) SETERRQ1(PETSC_COMM_SELF,PETSC_ERR_LIB,"Error in Lapack xGESVD %d",info);
  ierr = PetscFPTrapPop();CHKERRQ(ierr);
  (*K) = 0;
  for (i=0;i<ml;i++) {
    if (ctx->sigma[i]/PetscMax(ctx->sigma[0],1)>ctx->delta) (*K)++;
  }
  ierr = PetscFree(work);CHKERRQ(ierr);
  ierr = PetscFree(rwork);CHKERRQ(ierr);
  PetscFunctionReturn(0);
#endif
}

#undef __FUNCT__
#define __FUNCT__ "ConstructS"
static PetscErrorCode ConstructS(EPS eps)
{
  PetscErrorCode ierr;
  EPS_CISS       *ctx = (EPS_CISS*)eps->data;
  PetscInt       i,j,k,vec_local_size,p_id;
  Vec            v;
  PetscScalar    *ppk, *v_data;

  PetscFunctionBegin;
  ierr = VecGetLocalSize(ctx->Y[0],&vec_local_size);CHKERRQ(ierr);
  ierr = PetscMalloc(ctx->num_solve_point*sizeof(PetscScalar),&ppk);CHKERRQ(ierr);
  for (i=0;i<ctx->num_solve_point;i++) ppk[i] = 1;
  ierr = VecDuplicate(ctx->Y[0],&v);CHKERRQ(ierr);
  for (k=0;k<ctx->M;k++) {
    for (j=0;j<ctx->L;j++) {
      ierr = VecSet(v,0);CHKERRQ(ierr);
      for (i=0;i<ctx->num_solve_point;i++) {
	p_id = i*ctx->subcomm->n + ctx->subcomm_id;
	ierr = VecAXPY(v,ppk[i]*ctx->weight[p_id],ctx->Y[i*ctx->L_max+j]);CHKERRQ(ierr);
      }
      if (ctx->useconj) {
	ierr = VecGetArray(v,&v_data);CHKERRQ(ierr);
	for (i=0;i<vec_local_size;i++) v_data[i] = PetscRealPart(v_data[i])*2;
	ierr = VecRestoreArray(v,&v_data);CHKERRQ(ierr);
      }
      if (ctx->pA) {
	ierr = VecSet(ctx->S[k*ctx->L+j],0);CHKERRQ(ierr);
	ierr = VecScatterBegin(ctx->scatterin,v,ctx->S[k*ctx->L+j],ADD_VALUES,SCATTER_REVERSE);CHKERRQ(ierr);
	ierr = VecScatterEnd(ctx->scatterin,v,ctx->S[k*ctx->L+j],ADD_VALUES,SCATTER_REVERSE);CHKERRQ(ierr);
      } else {
	ierr = VecCopy(v,ctx->S[k*ctx->L+j]);CHKERRQ(ierr);
      }
    }
    for (i=0;i<ctx->num_solve_point;i++) {
      p_id = i*ctx->subcomm->n + ctx->subcomm_id;
      ppk[i] *= ctx->pp[p_id];
    }
  }
  ierr = PetscFree(ppk);CHKERRQ(ierr);
  ierr = VecDestroy(&v);CHKERRQ(ierr);
  PetscFunctionReturn(0);
}

#undef __FUNCT__
#define __FUNCT__ "SVD_S"
static PetscErrorCode SVD_S(Vec *S,PetscInt ml,PetscReal delta,PetscReal *sigma,PetscInt *K)
{
#if defined(SLEPC_MISSING_LAPACK_GESVD)
  PetscFunctionBegin;
  SETERRQ(PETSC_COMM_SELF,PETSC_ERR_SUP,"GESVD - Lapack routine is unavailable");
#else
  PetscErrorCode ierr;
  PetscInt       i,j,k,local_size;
  PetscReal      *rwork;
  PetscScalar    *work,*temp,*B,*tempB,*s_data,*Q1,*Q2,*temp2,alpha=1,beta=0;
  PetscBLASInt   l,m,n,lda,ldu,ldvt,lwork,info,ldb,ldc;

  PetscFunctionBegin;
  ierr = VecGetLocalSize(S[0],&local_size);CHKERRQ(ierr);    
  ierr = VecGetArray(S[0],&s_data);CHKERRQ(ierr);
  ierr = PetscMalloc(ml*ml*sizeof(PetscScalar),&temp);CHKERRQ(ierr);
  ierr = PetscMalloc(ml*ml*sizeof(PetscScalar),&temp2);CHKERRQ(ierr);
  ierr = PetscMalloc(local_size*ml*sizeof(PetscScalar),&Q1);CHKERRQ(ierr);
  ierr = PetscMalloc(local_size*ml*sizeof(PetscScalar),&Q2);CHKERRQ(ierr);
  ierr = PetscMalloc(ml*ml*sizeof(PetscScalar),&B);CHKERRQ(ierr);
  ierr = PetscMemzero(B,ml*ml*sizeof(PetscScalar));CHKERRQ(ierr);
  ierr = PetscMalloc(3*ml*sizeof(PetscScalar),&work);CHKERRQ(ierr);
  ierr = PetscMalloc(5*ml*sizeof(PetscReal),&rwork);CHKERRQ(ierr);
  ierr = PetscMalloc(ml*ml*sizeof(PetscScalar),&tempB);CHKERRQ(ierr);
  ierr = PetscFPTrapPush(PETSC_FP_TRAP_OFF);CHKERRQ(ierr);

  for (i=0;i<ml;i++) {
    B[i*ml+i]=1;
  }

  for (k=0;k<2;k++) {
    ierr = PetscBLASIntCast(local_size,&m);CHKERRQ(ierr);
    ierr = PetscBLASIntCast(ml,&l);CHKERRQ(ierr);
    n = l; lda = m; ldb = m; ldc = l;
    if (k == 0) {
      PetscStackCallBLAS("BLASgemm",BLASgemm_("C","N",&l,&n,&m,&alpha,s_data,&lda,s_data,&ldb,&beta,temp,&ldc));
    } else if ((k%2)==1) {
      PetscStackCallBLAS("BLASgemm",BLASgemm_("C","N",&l,&n,&m,&alpha,Q1,&lda,Q1,&ldb,&beta,temp,&ldc));
    } else {
      PetscStackCallBLAS("BLASgemm",BLASgemm_("C","N",&l,&n,&m,&alpha,Q2,&lda,Q2,&ldb,&beta,temp,&ldc));
    }
    ierr = PetscMemzero(temp2,ml*ml*sizeof(PetscScalar));CHKERRQ(ierr);
    ierr = MPI_Allreduce(temp,temp2,ml*ml,MPIU_SCALAR,MPIU_SUM,(PetscObjectComm((PetscObject)S[0])));CHKERRQ(ierr);

    ierr = PetscBLASIntCast(ml,&m);CHKERRQ(ierr);
    n = m; lda = m; lwork = 3*m, ldu = 1; ldvt = 1;
    PetscStackCallBLAS("LAPACKgesvd",LAPACKgesvd_("O","N",&m,&n,temp2,&lda,sigma,NULL,&ldu,NULL,&ldvt,work,&lwork,rwork,&info));
    if (info) SETERRQ1(PETSC_COMM_SELF,PETSC_ERR_LIB,"Error in Lapack xGESVD %d",info);

    ierr = PetscBLASIntCast(local_size,&l);CHKERRQ(ierr);
    ierr = PetscBLASIntCast(ml,&n);CHKERRQ(ierr);
    m = n; lda = l; ldb = m; ldc = l;
    if (k==0) {
      PetscStackCallBLAS("BLASgemm",BLASgemm_("N","N",&l,&n,&m,&alpha,s_data,&lda,temp2,&ldb,&beta,Q1,&ldc));
    } else if((k%2)==1) {
      PetscStackCallBLAS("BLASgemm",BLASgemm_("N","N",&l,&n,&m,&alpha,Q1,&lda,temp2,&ldb,&beta,Q2,&ldc));
    } else {
      PetscStackCallBLAS("BLASgemm",BLASgemm_("N","N",&l,&n,&m,&alpha,Q2,&lda,temp2,&ldb,&beta,Q1,&ldc));
    }

    ierr = PetscBLASIntCast(ml,&l);CHKERRQ(ierr);
    m = l; n = l; lda = l; ldb = m; ldc = l;
    PetscStackCallBLAS("BLASgemm",BLASgemm_("N","N",&l,&n,&m,&alpha,B,&lda,temp2,&ldb,&beta,tempB,&ldc));
    for (i=0;i<ml;i++) {
      sigma[i] = sqrt(sigma[i]);
      for (j=0;j<local_size;j++) {
	if ((k%2)==1) Q2[j+i*local_size]/=sigma[i];
	else Q1[j+i*local_size]/=sigma[i];
      }
      for (j=0;j<ml;j++) {
	B[j+i*ml]=tempB[j+i*ml]*sigma[i];
      }
    }
  }

  ierr = PetscBLASIntCast(ml,&m);CHKERRQ(ierr);
  n = m; lda = m; ldu=1; ldvt=1;
  PetscStackCallBLAS("LAPACKgesvd",LAPACKgesvd_("N","O",&m,&n,B,&lda,sigma,NULL,&ldu,NULL,&ldvt,work,&lwork,rwork,&info));
  if (info) SETERRQ1(PETSC_COMM_SELF,PETSC_ERR_LIB,"Error in Lapack xGESVD %d",info);

  ierr = PetscBLASIntCast(local_size,&l);CHKERRQ(ierr);
  ierr = PetscBLASIntCast(ml,&n);CHKERRQ(ierr);
  m = n; lda = l; ldb = m; ldc = l;
  if ((k%2)==1) {
    PetscStackCallBLAS("BLASgemm",BLASgemm_("N","T",&l,&n,&m,&alpha,Q1,&lda,B,&ldb,&beta,s_data,&ldc));
  } else {
    PetscStackCallBLAS("BLASgemm",BLASgemm_("N","T",&l,&n,&m,&alpha,Q2,&lda,B,&ldb,&beta,s_data,&ldc));
  }
 
  ierr = PetscFPTrapPop();CHKERRQ(ierr);
  ierr = VecRestoreArray(S[0],&s_data);CHKERRQ(ierr);
  ierr = PetscFree(temp2);CHKERRQ(ierr);
  ierr = PetscFree(Q1);CHKERRQ(ierr);
  ierr = PetscFree(Q2);CHKERRQ(ierr);

  (*K) = 0;
  for (i=0;i<ml;i++) {
    if (sigma[i]/PetscMax(sigma[0],1)>delta) (*K)++;
  }
  ierr = PetscFree(temp);CHKERRQ(ierr);
  ierr = PetscFree(B);CHKERRQ(ierr);
  ierr = PetscFree(tempB);CHKERRQ(ierr);
  ierr = PetscFree(work);CHKERRQ(ierr);
  ierr = PetscFree(rwork);CHKERRQ(ierr);
  PetscFunctionReturn(0);
#endif
}

#undef __FUNCT__
#define __FUNCT__ "ProjectMatrix"
static PetscErrorCode ProjectMatrix(Mat A,Mat B,PetscInt nv,PetscInt ld,Vec *Q,PetscScalar center,PetscScalar *PA,PetscScalar *PB,Vec w,PetscBool isherm)
{
  PetscErrorCode ierr;
  PetscInt       i,j;

  PetscFunctionBegin;
  if (isherm) {
    for (j=0;j<nv;j++) {
      if (B) {
	ierr = MatMult(B,Q[j],w);CHKERRQ(ierr);
	ierr = VecMDot(w,j+1,Q,PB+j*ld);CHKERRQ(ierr);
      } else {
	ierr = VecMDot(Q[j],j+1,Q,PB+j*ld);CHKERRQ(ierr);
      }
      ierr = MatMult(A,Q[j],w);CHKERRQ(ierr);
      ierr = VecMDot(w,j+1,Q,PA+j*ld);CHKERRQ(ierr);
      for (i=0;i<j+1;i++) PA[i+j*ld]-= center*PB[i+j*ld];
      for (i=0;i<j;i++) {
	PB[j+i*ld] = PetscConj(PB[i+j*ld]);
	PA[j+i*ld] = PetscConj(PA[i+j*ld]);
      }
    }
  } else {
    for (j=0;j<nv;j++) {
      if (B) {
	ierr = MatMult(B,Q[j],w);CHKERRQ(ierr);
	ierr = VecMDot(w,nv,Q,PB+j*ld);CHKERRQ(ierr);
      } else {
	ierr = VecMDot(Q[j],nv,Q,PB+j*ld);CHKERRQ(ierr);
      }
      ierr = MatMult(A,Q[j],w);CHKERRQ(ierr);
      ierr = VecMDot(w,nv,Q,PA+j*ld);CHKERRQ(ierr);
      for (i=0;i<nv;i++) PA[i+j*ld] -= center*PB[i+j*ld];
    }
  }
  PetscFunctionReturn(0);
}

#undef __FUNCT__
#define __FUNCT__ "isGhost"
static PetscErrorCode isGhost(EPS eps,PetscInt ld,PetscInt nv,PetscBool *fl)
{
  PetscErrorCode ierr;
  EPS_CISS       *ctx = (EPS_CISS*)eps->data;
  PetscInt       i,j;
  PetscScalar    *pX;
  PetscReal      *tau,s1,s2,tau_max=0.0;

  PetscFunctionBegin;
  ierr = PetscMalloc(nv*sizeof(PetscReal),&tau);CHKERRQ(ierr);
  ierr = DSVectors(eps->ds,DS_MAT_X,NULL,NULL);CHKERRQ(ierr);
  ierr = DSGetArray(eps->ds,DS_MAT_X,&pX);CHKERRQ(ierr);

  for (i=0;i<nv;i++) {
    s1 = 0;
    s2 = 0;
    for (j=0;j<nv;j++) {
      s1 += PetscAbsScalar(PetscPowScalar(pX[i*ld+j],2));
      s2 += PetscPowReal(PetscAbsScalar(pX[i*ld+j]),2)/ctx->sigma[j];
    }
    tau[i] = s1/s2;
    tau_max = PetscMax(tau_max,tau[i]);
  }
  ierr = DSRestoreArray(eps->ds,DS_MAT_X,&pX);CHKERRQ(ierr);
  for (i=0;i<nv;i++) {
    tau[i] /= tau_max;
  }
  for (i=0;i<nv;i++) {
    if (tau[i]>=ctx->spurious_threshold) {
      fl[i] = PETSC_TRUE;
    } else fl[i] = PETSC_FALSE;
  }
  ierr = PetscFree(tau);CHKERRQ(ierr);
  PetscFunctionReturn(0);
}

#undef __FUNCT__
#define __FUNCT__ "isInsideGamma"
static PetscErrorCode isInsideGamma(EPS eps,PetscInt nv,PetscBool *fl)
{
  EPS_CISS    *ctx = (EPS_CISS*)eps->data;
  PetscInt    i;
  PetscScalar d;
  PetscReal   dx,dy;

  PetscFunctionBegin;
  for (i=0;i<nv;i++) {
    d = (eps->eigr[i]-ctx->center)/ctx->radius;
    dx = PetscRealPart(d);
    dy = PetscImaginaryPart(d);
    if ((dx*dx+(dy*dy)/(ctx->vscale*ctx->vscale))<=1) fl[i] = PETSC_TRUE;
    else fl[i] = PETSC_FALSE;
  }
  PetscFunctionReturn(0);
}

#undef __FUNCT__
#define __FUNCT__ "EPSSetUp_CISS"
PetscErrorCode EPSSetUp_CISS(EPS eps)
{
  PetscErrorCode ierr;
  EPS_CISS       *ctx = (EPS_CISS*)eps->data;
  const char     *prefix;
  PetscInt       i;
  PetscBool      issinvert;

  PetscFunctionBegin;
  eps->ncv = PetscMin(eps->n,ctx->L_max*ctx->M);
  if (!eps->mpd) eps->mpd = eps->ncv;
  if (!eps->which) eps->which = EPS_ALL;
  if (!eps->extraction) { ierr = EPSSetExtraction(eps,EPS_RITZ);CHKERRQ(ierr); } 
  else if (eps->extraction!=EPS_RITZ) SETERRQ(PetscObjectComm((PetscObject)eps),PETSC_ERR_SUP,"Unsupported extraction type");
  if (eps->arbitrary) SETERRQ(PetscObjectComm((PetscObject)eps),PETSC_ERR_SUP,"Arbitrary selection of eigenpairs not supported in this solver");

  if (ctx->isreal && PetscImaginaryPart(ctx->center) == 0.0) ctx->useconj = PETSC_TRUE;
  else ctx->useconj = PETSC_FALSE;

  if (!ctx->vscale) {
    if (eps->ishermitian && (eps->ispositive || !eps->isgeneralized) && PetscImaginaryPart(ctx->center) == 0.0) ctx->vscale = 0.1;
    else ctx->vscale = 1.0;
  }

  /* create split comm */
  ierr = SetSolverComm(eps);CHKERRQ(ierr);

  ierr = EPSAllocateSolution(eps,0);CHKERRQ(ierr);
  ierr = PetscMalloc(ctx->N*sizeof(PetscScalar),&ctx->weight);CHKERRQ(ierr);
  ierr = PetscMalloc(ctx->N*sizeof(PetscScalar),&ctx->omega);CHKERRQ(ierr);
  ierr = PetscMalloc(ctx->N*sizeof(PetscScalar),&ctx->pp);CHKERRQ(ierr);
  ierr = PetscLogObjectMemory((PetscObject)eps,3*ctx->N*sizeof(PetscScalar));CHKERRQ(ierr);
  ierr = PetscMalloc(ctx->L_max*ctx->M*sizeof(PetscReal),&ctx->sigma);CHKERRQ(ierr);
  ierr = PetscLogObjectMemory((PetscObject)eps,ctx->L_max*ctx->N*sizeof(PetscReal));CHKERRQ(ierr);

  /* create a template vector for Vecs on solver communicator */
  ierr = VecDuplicateVecs(eps->t,ctx->L_max*ctx->M,&ctx->S);CHKERRQ(ierr);
  ierr = PetscLogObjectParents(eps,ctx->L_max*ctx->M,ctx->S);CHKERRQ(ierr);
  ierr = VecDuplicateVecs(eps->t,ctx->L_max,&ctx->V);CHKERRQ(ierr);
  ierr = PetscLogObjectParents(eps,ctx->L_max,ctx->V);CHKERRQ(ierr);

  ierr = CISSRedundantMat(eps);CHKERRQ(ierr);
  if (ctx->pA) {
    ierr = CISSScatterVec(eps);CHKERRQ(ierr);
    ierr = VecDuplicateVecs(ctx->xsub,ctx->L_max,&ctx->pV);CHKERRQ(ierr);
    ierr = PetscLogObjectMemory((PetscObject)eps,ctx->L_max*sizeof(Vec));CHKERRQ(ierr);
  }

  if (ctx->usest) {
    ierr = PetscObjectTypeCompare((PetscObject)eps->st,STSINVERT,&issinvert);CHKERRQ(ierr);
    if (!issinvert) { ierr = STSetType(eps->st,STSINVERT);CHKERRQ(ierr); }
  } else {
    ierr = PetscMalloc(ctx->num_solve_point*sizeof(KSP),&ctx->ksp);CHKERRQ(ierr);
    ierr = PetscLogObjectMemory((PetscObject)eps,ctx->num_solve_point*sizeof(KSP));CHKERRQ(ierr);
    for (i=0;i<ctx->num_solve_point;i++) {
      ierr = KSPCreate(ctx->subcomm->comm,&ctx->ksp[i]);CHKERRQ(ierr);
      ierr = PetscObjectIncrementTabLevel((PetscObject)ctx->ksp[i],(PetscObject)eps,1);CHKERRQ(ierr);
      ierr = PetscLogObjectParent((PetscObject)eps,(PetscObject)ctx->ksp[i]);CHKERRQ(ierr);
      ierr = KSPAppendOptionsPrefix(ctx->ksp[i],"eps_ciss_");CHKERRQ(ierr);
      ierr = EPSGetOptionsPrefix(eps,&prefix);CHKERRQ(ierr);
      ierr = KSPAppendOptionsPrefix(ctx->ksp[i],prefix);CHKERRQ(ierr);
    }
  }

  if (ctx->pA) {
    ierr = VecDuplicateVecs(ctx->xsub,ctx->num_solve_point*ctx->L_max,&ctx->Y);CHKERRQ(ierr);
  } else {
    ierr = VecDuplicateVecs(ctx->V[0],ctx->num_solve_point*ctx->L_max,&ctx->Y);CHKERRQ(ierr);
  }
  ierr = PetscLogObjectParents(eps,ctx->num_solve_point*ctx->L_max,ctx->Y);CHKERRQ(ierr);

  if (eps->ishermitian && eps->ispositive) {
    ierr = DSSetType(eps->ds,DSGHEP);CHKERRQ(ierr);
  } else {
    ierr = DSSetType(eps->ds,DSGNHEP);CHKERRQ(ierr);
  }
  ierr = DSAllocate(eps->ds,eps->ncv);CHKERRQ(ierr);
  ierr = EPSSetWorkVecs(eps,2);CHKERRQ(ierr);
  
  /* dispatch solve method */
  if (eps->leftvecs) SETERRQ(PetscObjectComm((PetscObject)eps),PETSC_ERR_SUP,"Left vectors not supported in this solver");
  eps->ops->solve = EPSSolve_CISS;
  PetscFunctionReturn(0);
}

#undef __FUNCT__
#define __FUNCT__ "EPSSolve_CISS"
PetscErrorCode EPSSolve_CISS(EPS eps)
{
  PetscErrorCode ierr;
  EPS_CISS       *ctx = (EPS_CISS*)eps->data;
  Mat            A,B;
  PetscInt       i,ld,nmat,L_add=0,nv,L_base=ctx->L,inner,outer,nlocal;
  PetscScalar    *Mu,*H0,*H1,*rr,*pX,*temp;
  PetscReal      error,max_error;
  PetscBool      *fl1,*fl2;
  Vec            w=eps->work[0];

  PetscFunctionBegin;
  ierr = VecGetLocalSize(w,&nlocal);CHKERRQ(ierr);
  ierr = DSGetLeadingDimension(eps->ds,&ld);CHKERRQ(ierr);
  ierr = STGetNumMatrices(eps->st,&nmat);CHKERRQ(ierr);
  ierr = STGetOperators(eps->st,0,&A);CHKERRQ(ierr);
  if (nmat>1) { ierr = STGetOperators(eps->st,1,&B);CHKERRQ(ierr); }
  else B = NULL;
  ierr = SetPathParameter(eps);CHKERRQ(ierr);
  for (i=0;i<ctx->L;i++) {
    ierr = CISSVecSetRandom(ctx->V[i],eps->rand);CHKERRQ(ierr);
  }

  if (ctx->pA) {
    ierr = VecScatterVecs(eps,ctx->V,ctx->L);CHKERRQ(ierr);
    ierr = SolveLinearSystem(eps,ctx->pA,ctx->pB,ctx->pV,0,ctx->L,PETSC_TRUE);CHKERRQ(ierr);
  } else {
    ierr = SolveLinearSystem(eps,A,B,ctx->V,0,ctx->L,PETSC_TRUE);CHKERRQ(ierr);
  }

  ierr = EstimateNumberEigs(eps,&L_add);CHKERRQ(ierr);
  if (L_add>0) {
    ierr = PetscInfo2(eps,"Changing L %d -> %d by Estimate #Eig\n",ctx->L,ctx->L+L_add);CHKERRQ(ierr);
    for (i=ctx->L;i<ctx->L+L_add;i++) {
      ierr = CISSVecSetRandom(ctx->V[i],eps->rand);CHKERRQ(ierr);
    }
    if (ctx->pA) {
      ierr = VecScatterVecs(eps,ctx->V,ctx->L+L_add);CHKERRQ(ierr);
      ierr = SolveLinearSystem(eps,ctx->pA,ctx->pB,ctx->pV,ctx->L,ctx->L+L_add,PETSC_FALSE);CHKERRQ(ierr);
    } else {
      ierr = SolveLinearSystem(eps,A,B,ctx->V,ctx->L,ctx->L+L_add,PETSC_FALSE);CHKERRQ(ierr);
    }
    ctx->L += L_add;
  }
  ierr = PetscMalloc(ctx->L*ctx->L*ctx->M*2*sizeof(PetscScalar),&Mu);CHKERRQ(ierr);
  ierr = PetscMalloc(ctx->L*ctx->M*ctx->L*ctx->M*sizeof(PetscScalar),&H0);CHKERRQ(ierr);
  for (i=0;i<ctx->refine_blocksize;i++) {
    ierr = CalcMu(eps,Mu);CHKERRQ(ierr);
    ierr = BlockHankel(eps,Mu,0,H0);CHKERRQ(ierr);
    ierr = SVD_H0(eps,H0,&nv);CHKERRQ(ierr);
    if (ctx->sigma[0]<=ctx->delta || nv < ctx->L*ctx->M || ctx->L == ctx->L_max) break;
    L_add = L_base;
    if (ctx->L+L_add>ctx->L_max) L_add = ctx->L_max-ctx->L;
    ierr = PetscInfo2(eps,"Changing L %d -> %d by SVD(H0)\n",ctx->L,ctx->L+L_add);CHKERRQ(ierr);
    for (i=ctx->L;i<ctx->L+L_add;i++) {
      ierr = CISSVecSetRandom(ctx->V[i],eps->rand);CHKERRQ(ierr);
    }
    if (ctx->pA) {
      ierr = VecScatterVecs(eps,ctx->V,ctx->L+L_add);CHKERRQ(ierr);
      ierr = SolveLinearSystem(eps,ctx->pA,ctx->pB,ctx->pV,ctx->L,ctx->L+L_add,PETSC_FALSE);CHKERRQ(ierr);
    } else {
      ierr = SolveLinearSystem(eps,A,B,ctx->V,ctx->L,ctx->L+L_add,PETSC_FALSE);CHKERRQ(ierr);
    }
    ctx->L += L_add;
  }
  ierr = PetscFree(Mu);CHKERRQ(ierr);
  ierr = PetscFree(H0);CHKERRQ(ierr);

  for (outer=0;outer<=ctx->refine_outer;outer++) {
    for (inner=0;inner<=ctx->refine_inner;inner++) {
      ierr = ConstructS(eps);CHKERRQ(ierr);
      for (i=0;i<ctx->L;i++) {
	ierr = VecCopy(ctx->S[i],ctx->V[i]);CHKERRQ(ierr);
      }
      ierr = SVD_S(ctx->S,ctx->L*ctx->M,ctx->delta,ctx->sigma,&nv);CHKERRQ(ierr);
      if (ctx->sigma[0]>ctx->delta && nv==ctx->L*ctx->M && inner!=ctx->refine_inner) {
	if (ctx->pA) {
	  ierr = VecScatterVecs(eps,ctx->V,ctx->L);CHKERRQ(ierr);
	  ierr = SolveLinearSystem(eps,ctx->pA,ctx->pB,ctx->pV,0,ctx->L,PETSC_FALSE);CHKERRQ(ierr);
	} else {
	  ierr = SolveLinearSystem(eps,A,B,ctx->V,0,ctx->L,PETSC_FALSE);CHKERRQ(ierr);
	}
      } else break;
    }

    eps->nconv = 0;
    if (nv == 0) break;
    ierr = DSSetDimensions(eps->ds,nv,0,0,0);CHKERRQ(ierr);
    ierr = DSSetState(eps->ds,DS_STATE_RAW);CHKERRQ(ierr);

    ierr = DSGetArray(eps->ds,DS_MAT_B,&H1);CHKERRQ(ierr);
    ierr = DSGetArray(eps->ds,DS_MAT_A,&H0);CHKERRQ(ierr);
    ierr = ProjectMatrix(A,B,nv,ld,ctx->S,ctx->center,H0,H1,w,eps->ishermitian);CHKERRQ(ierr);
    ierr = DSRestoreArray(eps->ds,DS_MAT_A,&H0);CHKERRQ(ierr);
    ierr = DSRestoreArray(eps->ds,DS_MAT_B,&H1);CHKERRQ(ierr);

    ierr = DSSolve(eps->ds,eps->eigr,NULL);CHKERRQ(ierr);
    ierr = DSVectors(eps->ds,DS_MAT_X,NULL,NULL);CHKERRQ(ierr);
    ierr = DSGetArray(eps->ds,DS_MAT_X,&pX);CHKERRQ(ierr);
    ierr = DSRestoreArray(eps->ds,DS_MAT_X,&pX);CHKERRQ(ierr);

    for (i=0;i<nv;i++) {
      eps->eigr[i]+=ctx->center;
    }

    ierr = PetscMalloc(nv*sizeof(PetscBool),&fl1);CHKERRQ(ierr);
    ierr = PetscMalloc(nv*sizeof(PetscBool),&fl2);CHKERRQ(ierr);
    ierr = isGhost(eps,ld,nv,fl1);CHKERRQ(ierr);
    ierr = isInsideGamma(eps,nv,fl2);CHKERRQ(ierr);
    ierr = PetscMalloc(nv*sizeof(PetscScalar),&rr);CHKERRQ(ierr);
    for (i=0;i<nv;i++) {
      if (fl1[i] && fl2[i]) {
	rr[i] = 1.0;
	eps->nconv++;
      } else rr[i] = 0.0;
    }
    ierr = PetscFree(fl1);CHKERRQ(ierr);
    ierr = PetscFree(fl2);CHKERRQ(ierr);
    ierr = DSSetEigenvalueComparison(eps->ds,SlepcCompareLargestMagnitude,NULL);CHKERRQ(ierr);
    ierr = DSSort(eps->ds,eps->eigr,NULL,rr,NULL,&eps->nconv);CHKERRQ(ierr);
    for (i=0;i<nv;i++) {
      eps->eigr[i]+=ctx->center;
    }
    ierr = DSSetEigenvalueComparison(eps->ds,eps->comparison,eps->comparisonctx);CHKERRQ(ierr);
    ierr = PetscFree(rr);CHKERRQ(ierr);
    for (i=0;i<nv;i++) {
      ierr = VecCopy(ctx->S[i],eps->V[i]);CHKERRQ(ierr);
    }

    ierr = DSVectors(eps->ds,DS_MAT_X,NULL,NULL);CHKERRQ(ierr);
    ierr = DSGetArray(eps->ds,DS_MAT_X,&pX);CHKERRQ(ierr);
    ierr = SlepcUpdateVectors(nv,ctx->S,0,eps->nconv,pX,ld,PETSC_FALSE);CHKERRQ(ierr);
    if (eps->ishermitian) {
      ierr = SlepcUpdateVectors(nv,eps->V,0,eps->nconv,pX,ld,PETSC_FALSE);CHKERRQ(ierr);
    }
    ierr = DSRestoreArray(eps->ds,DS_MAT_X,&pX);CHKERRQ(ierr);
    max_error = 0.0;
    for (i=0;i<eps->nconv;i++) {
      ierr = VecNormalize(ctx->S[i],NULL);CHKERRQ(ierr);
      ierr = EPSComputeRelativeError_Private(eps,eps->eigr[i],0,ctx->S[i],NULL,&error);CHKERRQ(ierr);
      max_error = PetscMax(max_error,error);
    }

    if (max_error <= eps->tol || outer == ctx->refine_outer) break;

    if (eps->nconv > ctx->L) nv = eps->nconv;
    else if (ctx->L > nv) nv = ctx->L;
    ierr = PetscMalloc(ctx->L*nv*sizeof(PetscScalar),&temp);CHKERRQ(ierr);
    for (i=0;i<ctx->L*nv;i++) {
      ierr = PetscRandomGetValue(eps->rand,&temp[i]);CHKERRQ(ierr);
      if (PetscRealPart(temp[i]) < 0.5) temp[i] = -1.0;
      else temp[i] = 1.0;
    }
    ierr = SlepcUpdateVectors(nv,ctx->S,0,ctx->L,temp,nv,PETSC_FALSE);CHKERRQ(ierr);
    ierr = PetscFree(temp);CHKERRQ(ierr);
    for (i=0;i<ctx->L;i++) {
      ierr = VecCopy(ctx->S[i],ctx->V[i]);CHKERRQ(ierr);
    }
    if (ctx->pA) {
      ierr = VecScatterVecs(eps,ctx->V,ctx->L);CHKERRQ(ierr);
      ierr = SolveLinearSystem(eps,ctx->pA,ctx->pB,ctx->pV,0,ctx->L,PETSC_FALSE);CHKERRQ(ierr);
    } else {
      ierr = SolveLinearSystem(eps,A,B,ctx->V,0,ctx->L,PETSC_FALSE);CHKERRQ(ierr);
    }
  }
  eps->reason = EPS_CONVERGED_TOL;
  PetscFunctionReturn(0);
}

#undef __FUNCT__
#define __FUNCT__ "EPSCISSSetRegion_CISS"
static PetscErrorCode EPSCISSSetRegion_CISS(EPS eps,PetscScalar center,PetscReal radius,PetscReal vscale)
{
  EPS_CISS *ctx = (EPS_CISS*)eps->data;

  PetscFunctionBegin;
  ctx->center = center;
  if (radius) {
    if (radius == PETSC_DEFAULT) {
      ctx->radius = 1.0;
    } else {
      if (radius<0.0) SETERRQ(PetscObjectComm((PetscObject)eps),PETSC_ERR_ARG_OUTOFRANGE,"The radius argument must be > 0.0");
      ctx->radius = radius;
    }
  }
  if (vscale) {
    if (vscale<0.0) SETERRQ(PetscObjectComm((PetscObject)eps),PETSC_ERR_ARG_OUTOFRANGE,"The vscale argument must be > 0.0");
    ctx->vscale = vscale;
  }
  PetscFunctionReturn(0);
}

#undef __FUNCT__
#define __FUNCT__ "EPSCISSSetRegion"
/*@
   EPSCISSSetRegion - Sets the parameters defining the region where eigenvalues
   must be computed.

   Logically Collective on EPS

   Input Parameters:
+  eps - the eigenproblem solver context
.  center - center of the region
.  radius - radius of the region
-  vscale - vertical scale of the region

   Options Database Keys:
+  -eps_ciss_center - Sets the center
.  -eps_ciss_radius - Sets the radius
-  -eps_ciss_vscale - Sets the vertical scale

   Level: advanced

.seealso: EPSCISSGetRegion()
@*/
PetscErrorCode EPSCISSSetRegion(EPS eps,PetscScalar center,PetscReal radius,PetscReal vscale)
{
  PetscErrorCode ierr;

  PetscFunctionBegin;
  PetscValidHeaderSpecific(eps,EPS_CLASSID,1);
  PetscValidLogicalCollectiveScalar(eps,center,2);
  PetscValidLogicalCollectiveReal(eps,radius,3);
  PetscValidLogicalCollectiveReal(eps,vscale,4);
  ierr = PetscTryMethod(eps,"EPSCISSSetRegion_C",(EPS,PetscScalar,PetscReal,PetscReal),(eps,center,radius,vscale));CHKERRQ(ierr);
  PetscFunctionReturn(0);
}

#undef __FUNCT__
#define __FUNCT__ "EPSCISSGetRegion_CISS"
static PetscErrorCode EPSCISSGetRegion_CISS(EPS eps,PetscScalar *center,PetscReal *radius,PetscReal *vscale)
{
  EPS_CISS *ctx = (EPS_CISS*)eps->data;

  PetscFunctionBegin;
  if (center) *center = ctx->center;
  if (radius) *radius = ctx->radius;
  if (vscale) *vscale = ctx->vscale;
  PetscFunctionReturn(0);
}

#undef __FUNCT__
#define __FUNCT__ "EPSCISSGetRegion"
/*@
   EPSCISSGetRegion - Gets the parameters that define the region where eigenvalues
   must be computed.

   Not Collective

   Input Parameter:
.  eps - the eigenproblem solver context

   Output Parameters:
+  center - center of the region
.  radius - radius of the region
-  vscale - vertical scale of the region

   Level: advanced

.seealso: EPSCISSSetRegion()
@*/
PetscErrorCode EPSCISSGetRegion(EPS eps,PetscScalar *center,PetscReal *radius,PetscReal *vscale)
{
  PetscErrorCode ierr;

  PetscFunctionBegin;
  PetscValidHeaderSpecific(eps,EPS_CLASSID,1);
  ierr = PetscTryMethod(eps,"EPSCISSGetRegion_C",(EPS,PetscScalar*,PetscReal*,PetscReal*),(eps,center,radius,vscale));CHKERRQ(ierr);
  PetscFunctionReturn(0);
}

#undef __FUNCT__
#define __FUNCT__ "EPSCISSSetSizes_CISS"
static PetscErrorCode EPSCISSSetSizes_CISS(EPS eps,PetscInt ip,PetscInt bs,PetscInt ms,PetscInt npart,PetscInt bsmax,PetscBool isreal)
{
  PetscErrorCode ierr;
  EPS_CISS       *ctx = (EPS_CISS*)eps->data;

  PetscFunctionBegin;
  if (ip) {
    if (ip == PETSC_DECIDE || ip == PETSC_DEFAULT) {
      if (ctx->N!=32) { ctx->N =32; ctx->M = ctx->N/4; }
    } else {
      if (ip<1) SETERRQ(PetscObjectComm((PetscObject)eps),PETSC_ERR_ARG_OUTOFRANGE,"The ip argument must be > 0");
      if (ip%2) SETERRQ(PetscObjectComm((PetscObject)eps),PETSC_ERR_ARG_OUTOFRANGE,"The ip argument must be an even number");
      if (ctx->N!=ip) { ctx->N = ip; ctx->M = ctx->N/4; }
    }
  }
  if (bs) {
    if (bs == PETSC_DECIDE || bs == PETSC_DEFAULT) {
      ctx->L = 16;
    } else {
      if (bs<1) SETERRQ(PetscObjectComm((PetscObject)eps),PETSC_ERR_ARG_OUTOFRANGE,"The bs argument must be > 0");
      if (bs>ctx->L_max) SETERRQ(PetscObjectComm((PetscObject)eps),PETSC_ERR_ARG_OUTOFRANGE,"The bs argument must be less than or equal to the maximum number of block size");
      ctx->L = bs;
    }
  }
  if (ms) {
    if (ms == PETSC_DECIDE || ms == PETSC_DEFAULT) {
      ctx->M = ctx->N/4;
    } else {
      if (ms<1) SETERRQ(PetscObjectComm((PetscObject)eps),PETSC_ERR_ARG_OUTOFRANGE,"The ms argument must be > 0");
      if (ms>ctx->N) SETERRQ(PetscObjectComm((PetscObject)eps),PETSC_ERR_ARG_OUTOFRANGE,"The ms argument must be less than or equal to the number of integration points");
      ctx->M = ms;
    }
  }
  if (npart) {
    if (npart == PETSC_DECIDE || npart == PETSC_DEFAULT) {
      ctx->num_subcomm = 1;
    } else {
      if (npart<1) SETERRQ(PetscObjectComm((PetscObject)eps),PETSC_ERR_ARG_OUTOFRANGE,"The npart argument must be > 0");
      ctx->num_subcomm = npart;
    }
  }
  if (bsmax) {
    if (bsmax == PETSC_DECIDE || bsmax == PETSC_DEFAULT) {
      ctx->L = 256;
    } else {
      if (bsmax<1) SETERRQ(PetscObjectComm((PetscObject)eps),PETSC_ERR_ARG_OUTOFRANGE,"The bsmax argument must be > 0");
      if (bsmax<ctx->L) ctx->L_max = ctx->L;
      else ctx->L_max = bsmax;
    }
  }
  ctx->isreal = isreal;
  ierr = EPSReset(eps);CHKERRQ(ierr);   /* clean allocated arrays and force new setup */
  PetscFunctionReturn(0);
}

#undef __FUNCT__
#define __FUNCT__ "EPSCISSSetSizes"
/*@
   EPSCISSSetSizes - Sets the values of various size parameters in the CISS solver.

   Logically Collective on EPS

   Input Parameters:
+  eps   - the eigenproblem solver context
.  ip    - number of integration points
.  bs    - block size
.  ms    - moment size
.  npart - number of partitions when splitting the communicator
.  bsmax - max block size
-  isreal - A and B are real

   Options Database Keys:
+  -eps_ciss_integration_points - Sets the number of integration points
.  -eps_ciss_blocksize - Sets the block size
.  -eps_ciss_moments - Sets the moment size
.  -eps_ciss_partitions - Sets the number of partitions
.  -eps_ciss_maxblocksize - Sets the maximum block size
-  -eps_ciss_realmats - A and B are real

   Note:
   The default number of partitions is 1. This means the internal KSP object is shared
   among all processes of the EPS communicator. Otherwise, the communicator is split
   into npart communicators, so that npart KSP solves proceed simultaneously.

   Level: advanced

.seealso: EPSCISSGetSizes()
@*/
PetscErrorCode EPSCISSSetSizes(EPS eps,PetscInt ip,PetscInt bs,PetscInt ms,PetscInt npart,PetscInt bsmax,PetscBool isreal)
{
  PetscErrorCode ierr;

  PetscFunctionBegin;
  PetscValidHeaderSpecific(eps,EPS_CLASSID,1);
  PetscValidLogicalCollectiveInt(eps,ip,2);
  PetscValidLogicalCollectiveInt(eps,bs,3);
  PetscValidLogicalCollectiveInt(eps,ms,4);
  PetscValidLogicalCollectiveInt(eps,npart,5);
  PetscValidLogicalCollectiveInt(eps,bsmax,6);
  PetscValidLogicalCollectiveBool(eps,isreal,7);
  ierr = PetscTryMethod(eps,"EPSCISSSetSizes_C",(EPS,PetscInt,PetscInt,PetscInt,PetscInt,PetscInt,PetscBool),(eps,ip,bs,ms,npart,bsmax,isreal));CHKERRQ(ierr);
  PetscFunctionReturn(0);
}

#undef __FUNCT__
#define __FUNCT__ "EPSCISSGetSizes_CISS"
static PetscErrorCode EPSCISSGetSizes_CISS(EPS eps,PetscInt *ip,PetscInt *bs,PetscInt *ms,PetscInt *npart,PetscInt *bsmax,PetscBool *isreal)
{
  EPS_CISS *ctx = (EPS_CISS*)eps->data;

  PetscFunctionBegin;
  if (ip) *ip = ctx->N;
  if (bs) *bs = ctx->L;
  if (ms) *ms = ctx->M;
  if (npart) *npart = ctx->num_subcomm;
  if (bsmax) *bsmax = ctx->L_max;
  if (isreal) *isreal = ctx->isreal;
  PetscFunctionReturn(0);
}

#undef __FUNCT__
#define __FUNCT__ "EPSCISSGetSizes"
/*@
   EPSCISSGetSizes - Gets the values of various size parameters in the CISS solver.

   Not Collective

   Input Parameter:
.  eps - the eigenproblem solver context

   Output Parameters:
+  ip    - number of integration points
.  bs    - block size
.  ms    - moment size
.  npart - number of partitions when splitting the communicator
.  bsmax - max block size
-  isreal - A and B are real

   Level: advanced

.seealso: EPSCISSSetSizes()
@*/
PetscErrorCode EPSCISSGetSizes(EPS eps,PetscInt *ip,PetscInt *bs,PetscInt *ms,PetscInt *npart,PetscInt *bsmax,PetscBool *isreal)
{
  PetscErrorCode ierr;

  PetscFunctionBegin;
  PetscValidHeaderSpecific(eps,EPS_CLASSID,1);
  ierr = PetscTryMethod(eps,"EPSCISSGetSizes_C",(EPS,PetscInt*,PetscInt*,PetscInt*,PetscInt*,PetscInt*,PetscBool*),(eps,ip,bs,ms,npart,bsmax,isreal));CHKERRQ(ierr);
  PetscFunctionReturn(0);
}

#undef __FUNCT__
#define __FUNCT__ "EPSCISSSetThreshold_CISS"
static PetscErrorCode EPSCISSSetThreshold_CISS(EPS eps,PetscReal delta,PetscReal spur)
{
  EPS_CISS *ctx = (EPS_CISS*)eps->data;

  PetscFunctionBegin;
  if (delta) {
    if (delta == PETSC_DEFAULT) {
      ctx->delta = 1e-12;
    } else {
      if (delta<=0.0) SETERRQ(PetscObjectComm((PetscObject)eps),PETSC_ERR_ARG_OUTOFRANGE,"The delta argument must be > 0.0");
      ctx->delta = delta;
    }
  }
  if (spur) {
    if (spur == PETSC_DEFAULT) {
      ctx->spurious_threshold = 1e-4;
    } else {
      if (spur<=0.0) SETERRQ(PetscObjectComm((PetscObject)eps),PETSC_ERR_ARG_OUTOFRANGE,"The spurious threshold argument must be > 0.0");
      ctx->spurious_threshold = spur;
    }
  }
  PetscFunctionReturn(0);
}

#undef __FUNCT__
#define __FUNCT__ "EPSCISSSetThreshold"
/*@
   EPSCISSSetThreshold - Sets the values of various threshold parameters in
   the CISS solver.

   Logically Collective on EPS

   Input Parameters:
+  eps   - the eigenproblem solver context
.  delta - threshold for numerical rank
-  spur  - spurious threshold (to discard spurious eigenpairs)

   Options Database Keys:
+  -eps_ciss_delta - Sets the delta
-  -eps_ciss_spurious_threshold - Sets the spurious threshold

   Level: advanced

.seealso: EPSCISSGetThreshold()
@*/
PetscErrorCode EPSCISSSetThreshold(EPS eps,PetscReal delta,PetscReal spur)
{
  PetscErrorCode ierr;

  PetscFunctionBegin;
  PetscValidHeaderSpecific(eps,EPS_CLASSID,1);
  PetscValidLogicalCollectiveReal(eps,delta,2);
  PetscValidLogicalCollectiveReal(eps,spur,3);
  ierr = PetscTryMethod(eps,"EPSCISSSetThreshold_C",(EPS,PetscReal,PetscReal),(eps,delta,spur));CHKERRQ(ierr);
  PetscFunctionReturn(0);
}

#undef __FUNCT__
#define __FUNCT__ "EPSCISSGetThreshold_CISS"
static PetscErrorCode EPSCISSGetThreshold_CISS(EPS eps,PetscReal *delta,PetscReal *spur)
{
  EPS_CISS *ctx = (EPS_CISS*)eps->data;

  PetscFunctionBegin;
  if (delta) *delta = ctx->delta;
  if (spur)  *spur = ctx->spurious_threshold;
  PetscFunctionReturn(0);
}

#undef __FUNCT__
#define __FUNCT__ "EPSCISSGetThreshold"
/*@
   EPSCISSGetThreshold - Gets the values of various threshold parameters
   in the CISS solver.

   Not Collective

   Input Parameter:
.  eps - the eigenproblem solver context

   Output Parameters:
+  delta - threshold for numerical rank
-  spur  - spurious threshold (to discard spurious eigenpairs)

   Level: advanced

.seealso: EPSCISSSetThreshold()
@*/
PetscErrorCode EPSCISSGetThreshold(EPS eps,PetscReal *delta,PetscReal *spur)
{
  PetscErrorCode ierr;

  PetscFunctionBegin;
  PetscValidHeaderSpecific(eps,EPS_CLASSID,1);
  ierr = PetscTryMethod(eps,"EPSCISSGetThreshold_C",(EPS,PetscReal*,PetscReal*),(eps,delta,spur));CHKERRQ(ierr);
  PetscFunctionReturn(0);
}

#undef __FUNCT__
#define __FUNCT__ "EPSCISSSetRefinement_CISS"
static PetscErrorCode EPSCISSSetRefinement_CISS(EPS eps,PetscInt inner,PetscInt outer,PetscInt blsize)
{
  EPS_CISS *ctx = (EPS_CISS*)eps->data;

  PetscFunctionBegin;
  if (inner == PETSC_DEFAULT) {
    ctx->refine_inner = 0;
  } else {
    if (inner<0) SETERRQ(PetscObjectComm((PetscObject)eps),PETSC_ERR_ARG_OUTOFRANGE,"The refine inner argument must be >= 0");
    ctx->refine_inner = inner;
  }
  if (outer == PETSC_DEFAULT) {
    ctx->refine_outer = 0;
  } else {
    if (outer<0) SETERRQ(PetscObjectComm((PetscObject)eps),PETSC_ERR_ARG_OUTOFRANGE,"The refine outer argument must be >= 0");
    ctx->refine_outer = outer;
  }
  if (blsize == PETSC_DEFAULT) {
    ctx->refine_blocksize = 0;
  } else {
    if (blsize<0) SETERRQ(PetscObjectComm((PetscObject)eps),PETSC_ERR_ARG_OUTOFRANGE,"The refine blocksize argument must be >= 0");
    ctx->refine_blocksize = blsize;
  }
  PetscFunctionReturn(0);
}

#undef __FUNCT__
#define __FUNCT__ "EPSCISSSetRefinement"
/*@
   EPSCISSSetRefinement - Sets the values of various refinement parameters
   in the CISS solver.

   Logically Collective on EPS

   Input Parameters:
+  eps    - the eigenproblem solver context
.  inner  - number of iterative refinement iterations (inner loop)
.  outer  - number of iterative refinement iterations (outer loop)
-  blsize - number of iterative refinement iterations (blocksize loop)

   Options Database Keys:
+  -eps_ciss_refine_inner - Sets number of inner iterations
.  -eps_ciss_refine_outer - Sets number of outer iterations
-  -eps_ciss_refine_blocksize - Sets number of blocksize iterations

   Level: advanced

.seealso: EPSCISSGetRefinement()
@*/
PetscErrorCode EPSCISSSetRefinement(EPS eps,PetscInt inner,PetscInt outer,PetscInt blsize)
{
  PetscErrorCode ierr;

  PetscFunctionBegin;
  PetscValidHeaderSpecific(eps,EPS_CLASSID,1);
  PetscValidLogicalCollectiveInt(eps,inner,2);
  PetscValidLogicalCollectiveInt(eps,outer,3);
  PetscValidLogicalCollectiveInt(eps,blsize,4);
  ierr = PetscTryMethod(eps,"EPSCISSSetRefinement_C",(EPS,PetscInt,PetscInt,PetscInt),(eps,inner,outer,blsize));CHKERRQ(ierr);
  PetscFunctionReturn(0);
}

#undef __FUNCT__
#define __FUNCT__ "EPSCISSGetRefinement_CISS"
static PetscErrorCode EPSCISSGetRefinement_CISS(EPS eps,PetscInt *inner,PetscInt *outer,PetscInt *blsize)
{
  EPS_CISS *ctx = (EPS_CISS*)eps->data;

  PetscFunctionBegin;
  if (inner)  *inner = ctx->refine_inner;
  if (outer)  *outer = ctx->refine_outer;
  if (blsize) *blsize = ctx->refine_blocksize;
  PetscFunctionReturn(0);
}

#undef __FUNCT__
#define __FUNCT__ "EPSCISSGetRefinement"
/*@
   EPSCISSGetRefinement - Gets the values of various refinement parameters
   in the CISS solver.

   Not Collective

   Input Parameter:
.  eps - the eigenproblem solver context

   Output Parameters:
+  inner  - number of iterative refinement iterations (inner loop)
.  outer  - number of iterative refinement iterations (outer loop)
-  blsize - number of iterative refinement iterations (blocksize loop)

   Level: advanced

.seealso: EPSCISSSetRefinement()
@*/
PetscErrorCode EPSCISSGetRefinement(EPS eps, PetscInt *inner, PetscInt *outer,PetscInt *blsize)
{
  PetscErrorCode ierr;

  PetscFunctionBegin;
  PetscValidHeaderSpecific(eps,EPS_CLASSID,1);
  ierr = PetscTryMethod(eps,"EPSCISSGetRefinement_C",(EPS,PetscInt*,PetscInt*,PetscInt*),(eps,inner,outer,blsize));CHKERRQ(ierr);
  PetscFunctionReturn(0);
}

#undef __FUNCT__
#define __FUNCT__ "EPSCISSSetUseST_CISS"
static PetscErrorCode EPSCISSSetUseST_CISS(EPS eps,PetscBool usest)
{
  EPS_CISS *ctx = (EPS_CISS*)eps->data;

  PetscFunctionBegin;
  ctx->usest = usest;
  PetscFunctionReturn(0);
}

#undef __FUNCT__
#define __FUNCT__ "EPSCISSSetUseST"
/*@
   EPSCISSSetUseST - Sets a flag indicating that the CISS solver will
   use the ST object for the linear solves.

   Logically Collective on EPS

   Input Parameters:
+  eps    - the eigenproblem solver context
-  usest  - boolean flag to use the ST object or not

   Options Database Keys:
+  -eps_ciss_usest <bool> - whether the ST object will be used or not

   Level: advanced

.seealso: EPSCISSGetUseST()
@*/
PetscErrorCode EPSCISSSetUseST(EPS eps,PetscBool usest)
{
  PetscErrorCode ierr;

  PetscFunctionBegin;
  PetscValidHeaderSpecific(eps,EPS_CLASSID,1);
  PetscValidLogicalCollectiveBool(eps,usest,2);
  ierr = PetscTryMethod(eps,"EPSCISSSetUseST_C",(EPS,PetscBool),(eps,usest));CHKERRQ(ierr);
  PetscFunctionReturn(0);
}

#undef __FUNCT__
#define __FUNCT__ "EPSCISSGetUseST_CISS"
static PetscErrorCode EPSCISSGetUseST_CISS(EPS eps,PetscBool *usest)
{
  EPS_CISS *ctx = (EPS_CISS*)eps->data;

  PetscFunctionBegin;
  *usest = ctx->usest;
  PetscFunctionReturn(0);
}

#undef __FUNCT__
#define __FUNCT__ "EPSCISSGetUseST"
/*@
   EPSCISSGetUseST - Gets the flag for using the ST object
   in the CISS solver.

   Not Collective

   Input Parameter:
.  eps - the eigenproblem solver context

   Output Parameters:
+  usest - boolean flag indicating if the ST object is being used

   Level: advanced

.seealso: EPSCISSSetUseST()
@*/
PetscErrorCode EPSCISSGetUseST(EPS eps, PetscBool *usest)
{
  PetscErrorCode ierr;

  PetscFunctionBegin;
  PetscValidHeaderSpecific(eps,EPS_CLASSID,1);
  ierr = PetscTryMethod(eps,"EPSCISSGetUseST_C",(EPS,PetscBool*),(eps,usest));CHKERRQ(ierr);
  PetscFunctionReturn(0);
}

#undef __FUNCT__
#define __FUNCT__ "EPSReset_CISS"
PetscErrorCode EPSReset_CISS(EPS eps)
{
  PetscErrorCode ierr;
  EPS_CISS       *ctx = (EPS_CISS*)eps->data;
  PetscInt       i;

  PetscFunctionBegin;
  ierr = PetscSubcommDestroy(&ctx->subcomm);CHKERRQ(ierr);
  ierr = PetscFree(ctx->weight);CHKERRQ(ierr);
  ierr = PetscFree(ctx->omega);CHKERRQ(ierr);
  ierr = PetscFree(ctx->pp);CHKERRQ(ierr);
  ierr = VecDestroyVecs(ctx->L_max*ctx->M,&ctx->S);CHKERRQ(ierr);
  ierr = VecDestroyVecs(ctx->L_max,&ctx->V);CHKERRQ(ierr);
  ierr = PetscFree(ctx->sigma);CHKERRQ(ierr);
  ierr = VecDestroyVecs(ctx->L_max*ctx->num_solve_point,&ctx->Y);CHKERRQ(ierr);
  if (!ctx->usest) {
    for (i=0;i<ctx->num_solve_point;i++) {
      ierr = KSPDestroy(&ctx->ksp[i]);CHKERRQ(ierr);
    }
    ierr = PetscFree(ctx->ksp);CHKERRQ(ierr);
  }
  ierr = VecScatterDestroy(&ctx->scatterin);CHKERRQ(ierr);
  ierr = VecDestroy(&ctx->xsub);CHKERRQ(ierr);
  ierr = VecDestroy(&ctx->xdup);CHKERRQ(ierr);
  if (ctx->pA) {
    ierr = MatDestroy(&ctx->pA);CHKERRQ(ierr);
    ierr = MatDestroy(&ctx->pB);CHKERRQ(ierr);
    ierr = VecDestroyVecs(ctx->L_max,&ctx->pV);CHKERRQ(ierr);
  }
  ierr = EPSReset_Default(eps);CHKERRQ(ierr);
  PetscFunctionReturn(0);
}

#undef __FUNCT__
#define __FUNCT__ "EPSSetFromOptions_CISS"
PetscErrorCode EPSSetFromOptions_CISS(EPS eps)
{
  PetscErrorCode ierr;
  PetscScalar    s;
  PetscReal      r1,r2,r3,r4;
  PetscInt       i1=0,i2=0,i3=0,i4=0,i5=0,i6=0,i7=0,i8=0;
  PetscBool      b1=PETSC_FALSE,b2=PETSC_FALSE;

  PetscFunctionBegin;
  ierr = PetscOptionsHead("EPS CISS Options");CHKERRQ(ierr);
  ierr = EPSCISSGetRegion(eps,&s,&r1,&r2);CHKERRQ(ierr);
  ierr = PetscOptionsReal("-eps_ciss_radius","CISS radius of region","EPSCISSSetRegion",r1,&r1,NULL);CHKERRQ(ierr);
  ierr = PetscOptionsScalar("-eps_ciss_center","CISS center of region","EPSCISSSetRegion",s,&s,NULL);CHKERRQ(ierr);
  ierr = PetscOptionsReal("-eps_ciss_vscale","CISS vertical scale of region","EPSCISSSetRegion",r2,&r2,NULL);CHKERRQ(ierr);
  ierr = EPSCISSSetRegion(eps,s,r1,r2);CHKERRQ(ierr);

  ierr = PetscOptionsInt("-eps_ciss_integration_points","CISS number of integration points","EPSCISSSetSizes",i1,&i1,NULL);CHKERRQ(ierr);
  ierr = PetscOptionsInt("-eps_ciss_blocksize","CISS block size","EPSCISSSetSizes",i2,&i2,NULL);CHKERRQ(ierr);
  ierr = PetscOptionsInt("-eps_ciss_moments","CISS moment size","EPSCISSSetSizes",i3,&i3,NULL);CHKERRQ(ierr);
  ierr = PetscOptionsInt("-eps_ciss_partitions","CISS number of partitions","EPSCISSSetSizes",i4,&i4,NULL);CHKERRQ(ierr);
  ierr = PetscOptionsInt("-eps_ciss_maxblocksize","CISS maximum block size","EPSCISSSetSizes",i5,&i5,NULL);CHKERRQ(ierr);
  ierr = PetscOptionsBool("-eps_ciss_realmats","CISS A and B are real","EPSCISSSetSizes",b1,&b1,NULL);CHKERRQ(ierr);
  ierr = EPSCISSSetSizes(eps,i1,i2,i3,i4,i5,b1);CHKERRQ(ierr);

  ierr = EPSCISSGetThreshold(eps,&r3,&r4);CHKERRQ(ierr);
  ierr = PetscOptionsReal("-eps_ciss_delta","CISS threshold for numerical rank","EPSCISSSetThreshold",r3,&r3,NULL);CHKERRQ(ierr);
  ierr = PetscOptionsReal("-eps_ciss_spurious_threshold","CISS threshold for the spurious eigenpairs","EPSCISSSetThreshold",r4,&r4,NULL);CHKERRQ(ierr);
  ierr = EPSCISSSetThreshold(eps,r3,r4);CHKERRQ(ierr);

  ierr = EPSCISSGetRefinement(eps,&i6,&i7,&i8);CHKERRQ(ierr);
  ierr = PetscOptionsInt("-eps_ciss_refine_inner","CISS number of inner iterative refinement iterations","EPSCISSSetRefinement",i6,&i6,NULL);CHKERRQ(ierr);
  ierr = PetscOptionsInt("-eps_ciss_refine_outer","CISS number of outer iterative refinement iterations","EPSCISSSetRefinement",i7,&i7,NULL);CHKERRQ(ierr);
  ierr = PetscOptionsInt("-eps_ciss_refine_blocksize","CISS number of blocksize iterative refinement iterations","EPSCISSSetRefinement",i8,&i8,NULL);CHKERRQ(ierr);
  ierr = EPSCISSSetRefinement(eps,i6,i7,i8);CHKERRQ(ierr);

  ierr = EPSCISSGetUseST(eps,&b2);CHKERRQ(ierr);
  ierr = PetscOptionsBool("-eps_ciss_usest","CISS use ST for linear solves","EPSCISSSetUseST",b2,&b2,NULL);CHKERRQ(ierr);
  ierr = EPSCISSSetUseST(eps,b2);CHKERRQ(ierr);

  ierr = PetscOptionsTail();CHKERRQ(ierr);
  PetscFunctionReturn(0);
}

#undef __FUNCT__
#define __FUNCT__ "EPSDestroy_CISS"
PetscErrorCode EPSDestroy_CISS(EPS eps)
{
  PetscErrorCode ierr;

  PetscFunctionBegin;
  ierr = PetscFree(eps->data);CHKERRQ(ierr);
  ierr = PetscObjectComposeFunction((PetscObject)eps,"EPSCISSSetRegion_C",NULL);CHKERRQ(ierr);
  ierr = PetscObjectComposeFunction((PetscObject)eps,"EPSCISSGetRegion_C",NULL);CHKERRQ(ierr);
  ierr = PetscObjectComposeFunction((PetscObject)eps,"EPSCISSSetSizes_C",NULL);CHKERRQ(ierr);
  ierr = PetscObjectComposeFunction((PetscObject)eps,"EPSCISSGetSizes_C",NULL);CHKERRQ(ierr);
  ierr = PetscObjectComposeFunction((PetscObject)eps,"EPSCISSSetThreshold_C",NULL);CHKERRQ(ierr);
  ierr = PetscObjectComposeFunction((PetscObject)eps,"EPSCISSGetThreshold_C",NULL);CHKERRQ(ierr);
  ierr = PetscObjectComposeFunction((PetscObject)eps,"EPSCISSSetRefinement_C",NULL);CHKERRQ(ierr);
  ierr = PetscObjectComposeFunction((PetscObject)eps,"EPSCISSGetRefinement_C",NULL);CHKERRQ(ierr);
  ierr = PetscObjectComposeFunction((PetscObject)eps,"EPSCISSSetUseST_C",NULL);CHKERRQ(ierr);
  ierr = PetscObjectComposeFunction((PetscObject)eps,"EPSCISSGetUseST_C",NULL);CHKERRQ(ierr);
  PetscFunctionReturn(0);
}

#undef __FUNCT__
#define __FUNCT__ "EPSView_CISS"
PetscErrorCode EPSView_CISS(EPS eps,PetscViewer viewer)
{
  PetscErrorCode ierr;
  EPS_CISS       *ctx = (EPS_CISS*)eps->data;
  PetscBool      isascii;
  char           str[50];

  PetscFunctionBegin;
  ierr = PetscObjectTypeCompare((PetscObject)viewer,PETSCVIEWERASCII,&isascii);CHKERRQ(ierr);
  if (isascii) {
    ierr = SlepcSNPrintfScalar(str,50,ctx->center,PETSC_FALSE);CHKERRQ(ierr);
    ierr = PetscViewerASCIIPrintf(viewer,"  CISS: region { center: %s, radius: %g, vscale: %g }\n",str,(double)ctx->radius,(double)ctx->vscale);CHKERRQ(ierr);
    ierr = PetscViewerASCIIPrintf(viewer,"  CISS: sizes { integration points: %D, block size: %D, moment size: %D, partitions: %D, maximum block size: %D }\n",ctx->N,ctx->L,ctx->M,ctx->num_subcomm,ctx->L_max);CHKERRQ(ierr);
    if (ctx->isreal) {
      ierr = PetscViewerASCIIPrintf(viewer,"  CISS: exploiting symmetry of integration points\n");CHKERRQ(ierr);
    }
    ierr = PetscViewerASCIIPrintf(viewer,"  CISS: threshold { delta: %g, spurious threshold: %g }\n",(double)ctx->delta,(double)ctx->spurious_threshold);CHKERRQ(ierr);
    ierr = PetscViewerASCIIPrintf(viewer,"  CISS: iterative refinement  { inner: %D, outer: %D, blocksize: %D }\n",ctx->refine_inner,ctx->refine_outer, ctx->refine_blocksize);CHKERRQ(ierr);
    if (ctx->usest) {
      ierr = PetscViewerASCIIPrintf(viewer,"  CISS: using ST for linear solves\n");CHKERRQ(ierr);
    }
    ierr = PetscViewerASCIIPushTab(viewer);CHKERRQ(ierr);
    /*ierr = KSPView(ctx->ksp[0],viewer);CHKERRQ(ierr);*/
    ierr = PetscViewerASCIIPopTab(viewer);CHKERRQ(ierr);
  }
  PetscFunctionReturn(0);
}

#undef __FUNCT__
#define __FUNCT__ "EPSCreate_CISS"
PETSC_EXTERN PetscErrorCode EPSCreate_CISS(EPS eps)
{
  PetscErrorCode ierr;
  EPS_CISS       *ctx = (EPS_CISS*)eps->data;

  PetscFunctionBegin;
  ierr = PetscNewLog(eps,&ctx);CHKERRQ(ierr);
  eps->data = ctx;
  eps->ops->setup          = EPSSetUp_CISS;
  eps->ops->setfromoptions = EPSSetFromOptions_CISS;
  eps->ops->destroy        = EPSDestroy_CISS;
  eps->ops->reset          = EPSReset_CISS;
  eps->ops->view           = EPSView_CISS;
  eps->ops->backtransform  = PETSC_NULL;
  eps->ops->computevectors = EPSComputeVectors_Schur;
  ierr = PetscObjectComposeFunction((PetscObject)eps,"EPSCISSSetRegion_C",EPSCISSSetRegion_CISS);CHKERRQ(ierr);
  ierr = PetscObjectComposeFunction((PetscObject)eps,"EPSCISSGetRegion_C",EPSCISSGetRegion_CISS);CHKERRQ(ierr);
  ierr = PetscObjectComposeFunction((PetscObject)eps,"EPSCISSSetSizes_C",EPSCISSSetSizes_CISS);CHKERRQ(ierr);
  ierr = PetscObjectComposeFunction((PetscObject)eps,"EPSCISSGetSizes_C",EPSCISSGetSizes_CISS);CHKERRQ(ierr);
  ierr = PetscObjectComposeFunction((PetscObject)eps,"EPSCISSSetThreshold_C",EPSCISSSetThreshold_CISS);CHKERRQ(ierr);
  ierr = PetscObjectComposeFunction((PetscObject)eps,"EPSCISSGetThreshold_C",EPSCISSGetThreshold_CISS);CHKERRQ(ierr);
  ierr = PetscObjectComposeFunction((PetscObject)eps,"EPSCISSSetRefinement_C",EPSCISSSetRefinement_CISS);CHKERRQ(ierr);
  ierr = PetscObjectComposeFunction((PetscObject)eps,"EPSCISSGetRefinement_C",EPSCISSGetRefinement_CISS);CHKERRQ(ierr);
  ierr = PetscObjectComposeFunction((PetscObject)eps,"EPSCISSSetUseST_C",EPSCISSSetUseST_CISS);CHKERRQ(ierr);
  ierr = PetscObjectComposeFunction((PetscObject)eps,"EPSCISSGetUseST_C",EPSCISSGetUseST_CISS);CHKERRQ(ierr);
  /* set default values of parameters */
  ctx->center  = 0.0;
  ctx->radius  = 1.0;
  ctx->vscale  = 0.0;
  ctx->N       = 32;
  ctx->L       = 16;
  ctx->M       = ctx->N/4;
  ctx->delta   = 1e-12;
  ctx->L_max   = 64;
  ctx->spurious_threshold = 1e-4;
  ctx->usest   = PETSC_FALSE;
  ctx->isreal  = PETSC_FALSE;
  ctx->refine_outer = 1;
  ctx->refine_inner = 1;
  ctx->refine_blocksize = 1;
  ctx->num_subcomm = 1;
  PetscFunctionReturn(0);
}
<|MERGE_RESOLUTION|>--- conflicted
+++ resolved
@@ -182,11 +182,7 @@
     theta = ((2*PETSC_PI)/ctx->N)*(i+0.5);
     ctx->pp[i] = PetscCosReal(theta) + PETSC_i*ctx->vscale*PetscSinReal(theta);
     ctx->omega[i] = ctx->center + ctx->radius*ctx->pp[i];
-<<<<<<< HEAD
-    ctx->weight[i] = (ctx->vscale*cos(theta) + PETSC_i*sin(theta))/(PetscReal)ctx->N;
-=======
     ctx->weight[i] = ctx->vscale*PetscCosReal(theta) + PETSC_i*PetscSinReal(theta);
->>>>>>> 41746cfc
   }
   PetscFunctionReturn(0);
 }
