--- conflicted
+++ resolved
@@ -58,22 +58,12 @@
   EPS_LYAPII     *ctx = (EPS_LYAPII*)eps->data;
 
   PetscFunctionBegin;
-<<<<<<< HEAD
   EPSCheckSinvert(eps);
-  if (eps->ncv) {
-    if (eps->ncv<eps->nev+1) SETERRQ(PetscObjectComm((PetscObject)eps),1,"The value of ncv must be at least nev+1");
-  } else eps->ncv = eps->nev+1;
-  if (eps->mpd) { ierr = PetscInfo(eps,"Warning: parameter mpd ignored\n");CHKERRQ(ierr); }
-  if (!eps->max_it) eps->max_it = PetscMax(1000*eps->nev,100*eps->n);
-=======
   if (eps->ncv!=PETSC_DEFAULT) {
     if (eps->ncv<eps->nev+1) SETERRQ(PetscObjectComm((PetscObject)eps),1,"The value of ncv must be at least nev+1");
   } else eps->ncv = eps->nev+1;
   if (eps->mpd!=PETSC_DEFAULT) { ierr = PetscInfo(eps,"Warning: parameter mpd ignored\n");CHKERRQ(ierr); }
-  if (!ctx->rkc) ctx->rkc = 10;
-  if (!ctx->rkl) ctx->rkl = 3*ctx->rkc;
   if (eps->max_it==PETSC_DEFAULT) eps->max_it = PetscMax(1000*eps->nev,100*eps->n);
->>>>>>> 4dae1b9c
   if (!eps->which) eps->which=EPS_LARGEST_REAL;
   if (eps->which!=EPS_LARGEST_REAL) SETERRQ(PetscObjectComm((PetscObject)eps),PETSC_ERR_SUP,"This solver supports only largest real eigenvalues");
   EPSCheckUnsupported(eps,EPS_FEATURE_BALANCE | EPS_FEATURE_ARBITRARY | EPS_FEATURE_REGION | EPS_FEATURE_EXTRACTION | EPS_FEATURE_TWOSIDED);
