--- conflicted
+++ resolved
@@ -21,26 +21,17 @@
   EPS_ARPACK     *ar = (EPS_ARPACK*)eps->data;
 
   PetscFunctionBegin;
-<<<<<<< HEAD
   EPSCheckDefinite(eps);
-  if (eps->ncv) {
+  if (eps->ncv!=PETSC_DEFAULT) {
     if (eps->ncv<eps->nev+2) SETERRQ(PetscObjectComm((PetscObject)eps),PETSC_ERR_ARG_OUTOFRANGE,"The value of ncv must be at least nev+2");
   } else eps->ncv = PetscMin(PetscMax(20,2*eps->nev+1),eps->n); /* set default value of ncv */
-  if (eps->mpd) { ierr = PetscInfo(eps,"Warning: parameter mpd ignored\n");CHKERRQ(ierr); }
-  if (!eps->max_it) eps->max_it = PetscMax(300,(PetscInt)(2*eps->n/eps->ncv));
+  if (eps->mpd!=PETSC_DEFAULT) { ierr = PetscInfo(eps,"Warning: parameter mpd ignored\n");CHKERRQ(ierr); }
+  if (eps->max_it==PETSC_DEFAULT) eps->max_it = PetscMax(300,(PetscInt)(2*eps->n/eps->ncv));
   if (!eps->which) { ierr = EPSSetWhichEigenpairs_Default(eps);CHKERRQ(ierr); }
   if (eps->which==EPS_ALL) SETERRQ(PetscObjectComm((PetscObject)eps),PETSC_ERR_SUP,"This solver does not support computing all eigenvalues");
   if (eps->which==EPS_WHICH_USER) SETERRQ(PetscObjectComm((PetscObject)eps),PETSC_ERR_SUP,"This solver does not support user-defined ordering of eigenvalues");
   EPSCheckUnsupported(eps,EPS_FEATURE_BALANCE | EPS_FEATURE_ARBITRARY | EPS_FEATURE_REGION | EPS_FEATURE_CONVERGENCE | EPS_FEATURE_STOPPING | EPS_FEATURE_TWOSIDED);
   EPSCheckIgnored(eps,EPS_FEATURE_EXTRACTION);
-=======
-  if (eps->ncv!=PETSC_DEFAULT) {
-    if (eps->ncv<eps->nev+2) SETERRQ(PetscObjectComm((PetscObject)eps),PETSC_ERR_ARG_OUTOFRANGE,"The value of ncv must be at least nev+2");
-  } else eps->ncv = PetscMin(PetscMax(20,2*eps->nev+1),eps->n); /* set default value of ncv */
-  if (eps->mpd!=PETSC_DEFAULT) { ierr = PetscInfo(eps,"Warning: parameter mpd ignored\n");CHKERRQ(ierr); }
-  if (eps->max_it==PETSC_DEFAULT) eps->max_it = PetscMax(300,(PetscInt)(2*eps->n/eps->ncv));
-  if (!eps->which) eps->which = EPS_LARGEST_MAGNITUDE;
->>>>>>> 4dae1b9c
 
   ncv = eps->ncv;
 #if defined(PETSC_USE_COMPLEX)
