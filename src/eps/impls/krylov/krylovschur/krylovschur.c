--- conflicted
+++ resolved
@@ -456,11 +456,7 @@
   PetscFunctionBegin;
   if (ctx->npart!=npart) {
     if (ctx->commset) { ierr = PetscSubcommDestroy(&ctx->subc);CHKERRQ(ierr); }
-<<<<<<< HEAD
-    if (ctx->eps) { ierr = EPSDestroy(&ctx->eps);CHKERRQ(ierr); }
-=======
     ierr = EPSDestroy(&ctx->eps);CHKERRQ(ierr);
->>>>>>> 9b98c393
   }
   if (npart == PETSC_DEFAULT || npart == PETSC_DECIDE) {
     ctx->npart = 1;
