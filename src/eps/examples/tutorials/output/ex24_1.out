--- conflicted
+++ resolved
@@ -1,16 +1,8 @@
 
-<<<<<<< HEAD
-Spectrum Folding, N=225 (15x15 grid) target=2.160000
-=======
 Spectrum Folding, N=225 (15x15 grid) target=0.000000
->>>>>>> 185b6ce5
 
  Solution method: krylovschur
 
  Number of converged eigenpairs: 1
 
-<<<<<<< HEAD
- nconv=1 eigenvalues computed up to the required tolerance: 2.15224
-=======
- nconv=1 eigenvalues computed up to the required tolerance: 0.07686
->>>>>>> 185b6ce5
+ nconv=1 eigenvalues computed up to the required tolerance: 0.07686