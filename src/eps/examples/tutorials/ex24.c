/*
   - - - - - - - - - - - - - - - - - - - - - - - - - - - - - - - - - - - - - -
   SLEPc - Scalable Library for Eigenvalue Problem Computations
   Copyright (c) 2002-2016, Universitat Politecnica de Valencia, Spain

   This file is part of SLEPc.

   SLEPc is free software: you can redistribute it and/or modify it under  the
   terms of version 3 of the GNU Lesser General Public License as published by
   the Free Software Foundation.

   SLEPc  is  distributed in the hope that it will be useful, but WITHOUT  ANY
   WARRANTY;  without even the implied warranty of MERCHANTABILITY or  FITNESS
   FOR  A  PARTICULAR PURPOSE. See the GNU Lesser General Public  License  for
   more details.

   You  should have received a copy of the GNU Lesser General  Public  License
   along with SLEPc. If not, see <http://www.gnu.org/licenses/>.
   - - - - - - - - - - - - - - - - - - - - - - - - - - - - - - - - - - - - - -
*/

static char help[] = "Spectrum folding for a standard symmetric eigenproblem.\n\n"
  "The problem matrix is the 2-D Laplacian.\n\n"
  "The command line options are:\n"
  "  -n <n>, where <n> = number of grid subdivisions in x dimension.\n"
  "  -m <m>, where <m> = number of grid subdivisions in y dimension.\n";

#include <slepceps.h>

/*
   User context for spectrum folding
*/
typedef struct {
  Mat       A;
  Vec       w;
  PetscReal target;
} CTX_FOLD;

/*
   Auxiliary routines
*/
PetscErrorCode MatMult_Fold(Mat,Vec,Vec);
PetscErrorCode RayleighQuotient(Mat,Vec,PetscScalar*);
PetscErrorCode ComputeResidualNorm(Mat,PetscScalar,Vec,PetscReal*);

#undef __FUNCT__
#define __FUNCT__ "main"
int main(int argc,char **argv)
{
  Mat            A,M,P;       /* problem matrix, shell matrix and preconditioner */
  Vec            x;           /* eigenvector */
  EPS            eps;         /* eigenproblem solver context */
  ST             st;          /* spectral transformation */
  KSP            ksp;
  PC             pc;
  EPSType        type;
  CTX_FOLD       *ctx;
  PetscInt       nconv,N,n=10,m,Istart,Iend,II,i,j;
<<<<<<< HEAD
  PetscReal      *error,*evals,target=2.16,tol;
=======
  PetscReal      *error,*evals,target=0.0,tol;
>>>>>>> 185b6ce5
  PetscScalar    lambda;
  PetscBool      flag,terse,errok;
  PetscErrorCode ierr;

  SlepcInitialize(&argc,&argv,(char*)0,help);

  ierr = PetscOptionsGetInt(NULL,NULL,"-n",&n,NULL);CHKERRQ(ierr);
  ierr = PetscOptionsGetInt(NULL,NULL,"-m",&m,&flag);CHKERRQ(ierr);
  if (!flag) m=n;
  ierr = PetscOptionsGetReal(NULL,NULL,"-target",&target,NULL);CHKERRQ(ierr);
  N = n*m;
  ierr = PetscPrintf(PETSC_COMM_WORLD,"\nSpectrum Folding, N=%D (%Dx%D grid) target=%f\n\n",N,n,m,(double)target);CHKERRQ(ierr);

  /* - - - - - - - - - - - - - - - - - - - - - - - - - - - - - - - - - -
     Compute the 5-point stencil Laplacian
     - - - - - - - - - - - - - - - - - - - - - - - - - - - - - - - - - - */

  ierr = MatCreate(PETSC_COMM_WORLD,&A);CHKERRQ(ierr);
  ierr = MatSetSizes(A,PETSC_DECIDE,PETSC_DECIDE,N,N);CHKERRQ(ierr);
  ierr = MatSetFromOptions(A);CHKERRQ(ierr);
  ierr = MatSetUp(A);CHKERRQ(ierr);

  ierr = MatGetOwnershipRange(A,&Istart,&Iend);CHKERRQ(ierr);
  for (II=Istart;II<Iend;II++) {
    i = II/n; j = II-i*n;
    if (i>0) { ierr = MatSetValue(A,II,II-n,-1.0,INSERT_VALUES);CHKERRQ(ierr); }
    if (i<m-1) { ierr = MatSetValue(A,II,II+n,-1.0,INSERT_VALUES);CHKERRQ(ierr); }
    if (j>0) { ierr = MatSetValue(A,II,II-1,-1.0,INSERT_VALUES);CHKERRQ(ierr); }
    if (j<n-1) { ierr = MatSetValue(A,II,II+1,-1.0,INSERT_VALUES);CHKERRQ(ierr); }
    ierr = MatSetValue(A,II,II,4.0,INSERT_VALUES);CHKERRQ(ierr);
  }

  ierr = MatAssemblyBegin(A,MAT_FINAL_ASSEMBLY);CHKERRQ(ierr);
  ierr = MatAssemblyEnd(A,MAT_FINAL_ASSEMBLY);CHKERRQ(ierr);
  ierr = MatCreateVecs(A,&x,NULL);CHKERRQ(ierr);

  /* - - - - - - - - - - - - - - - - - - - - - - - - - - - - - - - - - -
                Create shell matrix to perform spectrum folding
     - - - - - - - - - - - - - - - - - - - - - - - - - - - - - - - - - - */
  ierr = PetscNew(&ctx);CHKERRQ(ierr);
  ctx->A = A;
  ctx->target = target;
  ierr = VecDuplicate(x,&ctx->w);CHKERRQ(ierr);

  ierr = MatCreateShell(PETSC_COMM_WORLD,N,N,N,N,ctx,&M);CHKERRQ(ierr);
  ierr = MatSetFromOptions(M);CHKERRQ(ierr);
  ierr = MatShellSetOperation(M,MATOP_MULT,(void(*)())MatMult_Fold);CHKERRQ(ierr);

  /* - - - - - - - - - - - - - - - - - - - - - - - - - - - - - - - - - -
                Create the eigensolver and set various options
     - - - - - - - - - - - - - - - - - - - - - - - - - - - - - - - - - - */

  ierr = EPSCreate(PETSC_COMM_WORLD,&eps);CHKERRQ(ierr);
  ierr = EPSSetOperators(eps,M,NULL);CHKERRQ(ierr);
  ierr = EPSSetProblemType(eps,EPS_HEP);CHKERRQ(ierr);
  ierr = EPSSetWhichEigenpairs(eps,EPS_SMALLEST_REAL);CHKERRQ(ierr);
  ierr = EPSSetFromOptions(eps);CHKERRQ(ierr);

  ierr = PetscObjectTypeCompareAny((PetscObject)eps,&flag,EPSBLOPEX,EPSRQCG,"");CHKERRQ(ierr);
  if (flag) {
    /*
       Build preconditioner specific for this application (diagonal of A^2)
    */
    ierr = MatGetRowSum(A,x);CHKERRQ(ierr);
    ierr = VecScale(x,-1.0);CHKERRQ(ierr);
    ierr = VecShift(x,20.0);CHKERRQ(ierr);
    ierr = MatCreate(PETSC_COMM_WORLD,&P);CHKERRQ(ierr);
    ierr = MatSetSizes(P,PETSC_DECIDE,PETSC_DECIDE,N,N);CHKERRQ(ierr);
    ierr = MatSetFromOptions(P);CHKERRQ(ierr);
    ierr = MatSetUp(P);CHKERRQ(ierr);
    ierr = MatDiagonalSet(P,x,INSERT_VALUES);CHKERRQ(ierr);
    /*
       Set diagonal preconditioner
    */
    ierr = EPSGetST(eps,&st);CHKERRQ(ierr);
    ierr = STSetType(st,STPRECOND);CHKERRQ(ierr);
    ierr = STPrecondSetMatForPC(st,P);CHKERRQ(ierr);
    ierr = MatDestroy(&P);CHKERRQ(ierr);
    ierr = STGetKSP(st,&ksp);CHKERRQ(ierr);
    ierr = KSPGetPC(ksp,&pc);CHKERRQ(ierr);
    ierr = PCSetType(pc,PCJACOBI);CHKERRQ(ierr);
  }

  /* - - - - - - - - - - - - - - - - - - - - - - - - - - - - - - - - - -
                      Solve the eigensystem
     - - - - - - - - - - - - - - - - - - - - - - - - - - - - - - - - - - */

  ierr = EPSSolve(eps);CHKERRQ(ierr);
  ierr = EPSGetType(eps,&type);CHKERRQ(ierr);
  ierr = PetscPrintf(PETSC_COMM_WORLD," Solution method: %s\n\n",type);CHKERRQ(ierr);
  ierr = EPSGetTolerances(eps,&tol,NULL);CHKERRQ(ierr);

  /* - - - - - - - - - - - - - - - - - - - - - - - - - - - - - - - - - -
                    Display solution and clean up
     - - - - - - - - - - - - - - - - - - - - - - - - - - - - - - - - - - */

  ierr = EPSGetConverged(eps,&nconv);CHKERRQ(ierr);
  ierr = PetscPrintf(PETSC_COMM_WORLD," Number of converged eigenpairs: %D\n\n",nconv);CHKERRQ(ierr);
  if (nconv>0) {
    ierr = PetscMalloc2(nconv,&evals,nconv,&error);CHKERRQ(ierr);
    for (i=0;i<nconv;i++) {
      /*  Get i-th eigenvector, compute eigenvalue approximation from
          Rayleigh quotient and compute residual norm */
      ierr = EPSGetEigenpair(eps,i,NULL,NULL,x,NULL);CHKERRQ(ierr);
      ierr = RayleighQuotient(A,x,&lambda);CHKERRQ(ierr);
      ierr = ComputeResidualNorm(A,lambda,x,&error[i]);CHKERRQ(ierr);
#if defined(PETSC_USE_COMPLEX)
      evals[i] = PetscRealPart(lambda);
#else
      evals[i] = lambda;
#endif
    }
    ierr = PetscOptionsHasName(NULL,NULL,"-terse",&terse);CHKERRQ(ierr);
    if (!terse) {
      ierr = PetscPrintf(PETSC_COMM_WORLD,
           "           k              ||Ax-kx||\n"
           "   ----------------- ------------------\n");CHKERRQ(ierr);
      for (i=0;i<nconv;i++) {
        ierr = PetscPrintf(PETSC_COMM_WORLD,"   %12f       %12.2g\n",(double)evals[i],(double)error[i]);CHKERRQ(ierr);
      }
    } else {
      errok = PETSC_TRUE;
      for (i=0;i<nconv;i++) errok = (errok && error[i]<5.0*tol)? PETSC_TRUE: PETSC_FALSE;
      if (!errok) {
        ierr = PetscPrintf(PETSC_COMM_WORLD," Problem: some of the first %D relative errors are higher than the tolerance\n\n",nconv);CHKERRQ(ierr);
      } else {
        ierr = PetscPrintf(PETSC_COMM_WORLD," nconv=%D eigenvalues computed up to the required tolerance:",nconv);CHKERRQ(ierr);
        for (i=0;i<nconv;i++) {
          ierr = PetscPrintf(PETSC_COMM_WORLD," %.5f",(double)evals[i]);CHKERRQ(ierr);
        }
      }
    }
    ierr = PetscPrintf(PETSC_COMM_WORLD,"\n");CHKERRQ(ierr);
    ierr = PetscFree2(evals,error);CHKERRQ(ierr);
  }

  ierr = EPSDestroy(&eps);CHKERRQ(ierr);
  ierr = MatDestroy(&A);CHKERRQ(ierr);
  ierr = MatDestroy(&M);CHKERRQ(ierr);
  ierr = VecDestroy(&ctx->w);CHKERRQ(ierr);
  ierr = VecDestroy(&x);CHKERRQ(ierr);
  ierr = PetscFree(ctx);CHKERRQ(ierr);
  ierr = SlepcFinalize();
  return ierr;
}

#undef __FUNCT__
#define __FUNCT__ "MatMult_Fold"
/*
    Matrix-vector product subroutine for the spectrum folding.
       y <-- (A-t*I)^2*x
 */
PetscErrorCode MatMult_Fold(Mat M,Vec x,Vec y)
{
  CTX_FOLD       *ctx;
  PetscScalar    sigma;
  PetscErrorCode ierr;

  PetscFunctionBeginUser;
  ierr = MatShellGetContext(M,&ctx);CHKERRQ(ierr);
  sigma = -ctx->target;
  ierr = MatMult(ctx->A,x,ctx->w);CHKERRQ(ierr);
  ierr = VecAXPY(ctx->w,sigma,x);CHKERRQ(ierr);
  ierr = MatMult(ctx->A,ctx->w,y);CHKERRQ(ierr);
  ierr = VecAXPY(y,sigma,ctx->w);CHKERRQ(ierr);
  PetscFunctionReturn(0);
}

#undef __FUNCT__
#define __FUNCT__ "RayleighQuotient"
/*
    Computes the Rayleigh quotient of a vector x
       r <-- x^T*A*x       (assumes x has unit norm)
 */
PetscErrorCode RayleighQuotient(Mat A,Vec x,PetscScalar *r)
{
  Vec            Ax;
  PetscErrorCode ierr;

  PetscFunctionBeginUser;
  ierr = VecDuplicate(x,&Ax);CHKERRQ(ierr);
  ierr = MatMult(A,x,Ax);CHKERRQ(ierr);
  ierr = VecDot(Ax,x,r);CHKERRQ(ierr);
  ierr = VecDestroy(&Ax);CHKERRQ(ierr);
  PetscFunctionReturn(0);
}

#undef __FUNCT__
#define __FUNCT__ "ComputeResidualNorm"
/*
    Computes the residual norm of an approximate eigenvector x, |A*x-lambda*x|
 */
PetscErrorCode ComputeResidualNorm(Mat A,PetscScalar lambda,Vec x,PetscReal *r)
{
  Vec            Ax;
  PetscErrorCode ierr;

  PetscFunctionBeginUser;
  ierr = VecDuplicate(x,&Ax);CHKERRQ(ierr);
  ierr = MatMult(A,x,Ax);CHKERRQ(ierr);
  ierr = VecAXPY(Ax,-lambda,x);CHKERRQ(ierr);
  ierr = VecNorm(Ax,NORM_2,r);CHKERRQ(ierr);
  ierr = VecDestroy(&Ax);CHKERRQ(ierr);
  PetscFunctionReturn(0);
}
<|MERGE_RESOLUTION|>--- conflicted
+++ resolved
@@ -56,11 +56,7 @@
   EPSType        type;
   CTX_FOLD       *ctx;
   PetscInt       nconv,N,n=10,m,Istart,Iend,II,i,j;
-<<<<<<< HEAD
-  PetscReal      *error,*evals,target=2.16,tol;
-=======
   PetscReal      *error,*evals,target=0.0,tol;
->>>>>>> 185b6ce5
   PetscScalar    lambda;
   PetscBool      flag,terse,errok;
   PetscErrorCode ierr;
