--- conflicted
+++ resolved
@@ -39,13 +39,8 @@
   ax = PETSC_PI/2/(M+1);
   ay = PETSC_PI/2/(N+1);
   az = PETSC_PI/2/(P+1);
-<<<<<<< HEAD
   n = PetscCeilReal(PetscPowReal(nconv,0.33333)+1);
-  ierr = PetscMalloc(n*n*n*sizeof(PetscReal),&evals);CHKERRQ(ierr);
-=======
-  n = ceil(PetscPowReal(nconv,0.33333)+1);
   ierr = PetscMalloc1(n*n*n,&evals);CHKERRQ(ierr);
->>>>>>> 5b6e11dc
   l = 0;
   for (i=1;i<=n;i++) {
     sx = PetscSinReal(ax*i);
