--- conflicted
+++ resolved
@@ -181,13 +181,8 @@
 	-@test=test5_1; \
 	for eps in ${EPSNS}; do \
 	   echo "eps type $$eps" >> test5_1.tmp; \
-<<<<<<< HEAD
-	   if [ "$$eps" = gd ]; then EXTRA="-eps_gd_minv 3"; \
-	   elif [ "$$eps" = jd ]; then EXTRA="-eps_jd_minv 2"; \
-=======
 	   if [ "$$eps" = gd ]; then EXTRA=""; \
 	   elif [ "$$eps" = jd ]; then EXTRA="-eps_jd_minv 3"; \
->>>>>>> 185b6ce5
 	   elif [ "$$eps" = "gd2" ]; then eps=gd; EXTRA="-eps_gd_double_expansion"; else EXTRA=""; fi; \
 	   ${MPIEXEC} -n 1 ./test5 -eps_type $$eps -eps_nev 3 $$EXTRA >> test5_1.tmp 2>&1; \
 	done; \
