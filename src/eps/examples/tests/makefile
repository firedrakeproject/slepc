#
#  - - - - - - - - - - - - - - - - - - - - - - - - - - - - - - - - - - - - - -
#  SLEPc - Scalable Library for Eigenvalue Problem Computations
#  Copyright (c) 2002-2016, Universitat Politecnica de Valencia, Spain
#
#  This file is part of SLEPc.
#
#  SLEPc is free software: you can redistribute it and/or modify it under  the
#  terms of version 3 of the GNU Lesser General Public License as published by
#  the Free Software Foundation.
#
#  SLEPc  is  distributed in the hope that it will be useful, but WITHOUT  ANY
#  WARRANTY;  without even the implied warranty of MERCHANTABILITY or  FITNESS
#  FOR  A  PARTICULAR PURPOSE. See the GNU Lesser General Public  License  for
#  more details.
#
#  You  should have received a copy of the GNU Lesser General  Public  License
#  along with SLEPc. If not, see <http://www.gnu.org/licenses/>.
#  - - - - - - - - - - - - - - - - - - - - - - - - - - - - - - - - - - - - - -
#

CFLAGS     =
FFLAGS     =
CPPFLAGS   =
FPPFLAGS   =
LOCDIR     = src/eps/examples/tests/
EXAMPLESC  = test1.c test2.c test3.c test4.c test5.c test6.c \
             test8.c test9.c test10.c test11.c test12.c test13.c \
             test14.c test16.c test17.c
EXAMPLESF  = test7f.F test14f.F test15f.F test17f.F
MANSEC     = EPS
TESTS      = test1 test2 test3 test4 test5 test6 test7f test8 test9 test10 \
             test11 test12 test13 test14 test14f test15f test16 test17 test17f

TESTEXAMPLES_C                     = test1.PETSc runtest1_5 test1.rm \
                                     test4.PETSc runtest4_2 test4.rm \
                                     test8.PETSc runtest8_2 test8.rm \
                                     test13.PETSc runtest13_1 runtest13_2 test13.rm \
                                     test14.PETSc runtest14_1 test14.rm
TESTEXAMPLES_C_NOTSINGLE           = test1.PETSc runtest1_1 runtest1_3 runtest1_4 test1.rm \
                                     test2.PETSc runtest2_1 runtest2_2 test2.rm \
                                     test3.PETSc runtest3_1 runtest3_2 test3.rm \
                                     test4.PETSc runtest4_1 test4.rm \
                                     test6.PETSc runtest6_1 test6.rm \
                                     test8.PETSc runtest8_1 test8.rm \
                                     test9.PETSc runtest9_1 test9.rm \
                                     test10.PETSc runtest10_1 test10.rm \
                                     test11.PETSc runtest11_1 test11.rm \
                                     test12.PETSc runtest12_1 test12.rm \
                                     test16.PETSc runtest16_1 test16.rm \
                                     test17.PETSc runtest17_1 test17.rm
TESTEXAMPLES_C_NOCOMPLEX_NOTSINGLE = test1.PETSc runtest1_2 test1.rm
TESTEXAMPLES_C_DOUBLE              = test5.PETSc runtest5_1 test5.rm
TESTEXAMPLES_FORTRAN               = test7f.PETSc runtest7f_1 test7f.rm \
<<<<<<< HEAD
                                     test14f.PETSc runtest14f_1 test14f.rm \
                                     test17f.PETSc runtest17f_1 test17f.rm
TESTEXAMPLES_BLOPEX                = test5.PETSc runtest5_blopex test5.rm
=======
                                     test14f.PETSc runtest14f_1 test14f.rm
TESTEXAMPLES_ARPACK                = test1.PETSc runtest1_1_arpack test1.rm \
                                     test3.PETSc runtest3_1_arpack test3.rm \
                                     test4.PETSc runtest4_1_arpack test4.rm \
                                     test6.PETSc runtest6_1_arpack test6.rm \
                                     test8.PETSc runtest8_1_arpack runtest8_2_arpack test8.rm
TESTEXAMPLES_BLZPACK               = test4.PETSc runtest4_2_blzpack test4.rm \
                                     test5.PETSc runtest5_2_blzpack test5.rm \
                                     test8.PETSc runtest8_2_blzpack test8.rm
TESTEXAMPLES_BLOPEX                = test5.PETSc runtest5_2_blopex test5.rm \
                                     test8.PETSc runtest8_2_blopex test8.rm
TESTEXAMPLES_PRIMME                = test3.PETSc runtest3_1_primme test3.rm \
                                     test5.PETSc runtest5_2_primme test5.rm \
                                     test8.PETSc runtest8_1_primme test8.rm
TESTEXAMPLES_TRLAN                 = test3.PETSc runtest3_1_trlan runtest3_2_trlan test3.rm \
                                     test4.PETSc runtest4_1_trlan test4.rm \
                                     test5.PETSc runtest5_2_trlan test5.rm \
                                     test6.PETSc runtest6_1_trlan test6.rm
>>>>>>> ac3fbde9

include ${SLEPC_DIR}/lib/slepc/conf/slepc_common

test1: test1.o chkopts
	-${CLINKER} -o test1 test1.o ${SLEPC_EPS_LIB}
	${RM} test1.o

test2: test2.o chkopts
	-${CLINKER} -o test2 test2.o ${SLEPC_EPS_LIB}
	${RM} test2.o

test3: test3.o chkopts
	-${CLINKER} -o test3 test3.o ${SLEPC_EPS_LIB}
	${RM} test3.o

test4: test4.o chkopts
	-${CLINKER} -o test4 test4.o ${SLEPC_EPS_LIB}
	${RM} test4.o

test5: test5.o chkopts
	-${CLINKER} -o test5 test5.o ${SLEPC_EPS_LIB}
	${RM} test5.o

test6: test6.o chkopts
	-${CLINKER} -o test6 test6.o ${SLEPC_EPS_LIB}
	${RM} test6.o

test7f: test7f.o chkopts
	-${FLINKER} -o test7f test7f.o ${SLEPC_EPS_LIB}
	${RM} test7f.o

test8: test8.o chkopts
	-${CLINKER} -o test8 test8.o ${SLEPC_EPS_LIB}
	${RM} test8.o

test9: test9.o chkopts
	-${CLINKER} -o test9 test9.o ${SLEPC_EPS_LIB}
	${RM} test9.o

test10: test10.o chkopts
	-${CLINKER} -o test10 test10.o ${SLEPC_EPS_LIB}
	${RM} test10.o

test11: test11.o chkopts
	-${CLINKER} -o test11 test11.o ${SLEPC_EPS_LIB}
	${RM} test11.o

test12: test12.o chkopts
	-${CLINKER} -o test12 test12.o ${SLEPC_EPS_LIB}
	${RM} test12.o

test13: test13.o chkopts
	-${CLINKER} -o test13 test13.o ${SLEPC_EPS_LIB}
	${RM} test13.o

test14: test14.o chkopts
	-${CLINKER} -o test14 test14.o ${SLEPC_EPS_LIB}
	${RM} test14.o

test14f: test14f.o chkopts
	-${FLINKER} -o test14f test14f.o ${SLEPC_EPS_LIB}
	${RM} test14f.o

test15f: test15f.o chkopts
	-${FLINKER} -o test15f test15f.o ${SLEPC_EPS_LIB}
	${RM} test15f.o

test16: test16.o chkopts
	-${CLINKER} -o test16 test16.o ${SLEPC_EPS_LIB}
	${RM} test16.o

test17: test17.o chkopts
	-${CLINKER} -o test17 test17.o ${SLEPC_EPS_LIB}
	${RM} test17.o

test17f: test17f.o chkopts
	-${FLINKER} -o test17f test17f.o ${SLEPC_EPS_LIB}
	${RM} test17f.o

#------------------------------------------------------------------------------------

runtest1_1: runtest1_1_krylovschur runtest1_1_subspace runtest1_1_arnoldi runtest1_1_lanczos runtest1_1_gd runtest1_1_jd runtest1_1_gd2 runtest1_1_lapack
runtest1_1_%:
	-@${SETTEST}; check=test1_1; eps=$*; \
	if [ "$$eps" = lanczos ]; then eps="lanczos -eps_lanczos_reorthog full"; \
	elif [ "$$eps" = gd2 ]; then eps="gd -eps_gd_double_expansion"; fi; \
	${MPIEXEC} -n 1 ./test1 -n 18 -eps_type $$eps -eps_nev 4 -eps_max_it 1500 > $${test}.tmp 2>&1; \
	${TESTCODE}

runtest1_2:
	-@${SETTEST}; \
	${MPIEXEC} -n 1 ./test1 -eps_interval .1,1.1 -eps_tol 1e-10 -st_type sinvert -st_ksp_type preonly -st_pc_type cholesky > $${test}.tmp 2>&1; \
	${TESTCODE}

runtest1_3:
	-@${SETTEST}; \
	${MPIEXEC} -n 1 ./test1 -n 18 -eps_type power -eps_nev 3 > $${test}.tmp 2>&1; \
	${TESTCODE}

runtest1_4: runtest1_4_constant runtest1_4_rayleigh runtest1_4_wilkinson
runtest1_4_%:
	-@${SETTEST}; check=test1_4; stype=$*; \
	${MPIEXEC} -n 1 ./test1 -n 18 -eps_type power -eps_nev 3 -st_type sinvert -eps_target 1.15 -eps_power_shift_type $$stype > $${test}.tmp 2>&1; \
	${TESTCODE}

runtest1_5: runtest1_5_rqcg runtest1_5_lobpcg 
runtest1_5_%:
	-@${SETTEST}; check=test1_5; eps=$*; \
	if [ "$$eps" = lobpcg ]; then eps="lobpcg -eps_lobpcg_blocksize 10"; fi; \
	${MPIEXEC} -n 1 ./test1 -n 18 -eps_type $$eps -eps_nev 3 -eps_smallest_real -eps_max_it 500 > $${test}.tmp 2>&1; \
	${TESTCODE}

runtest2_1: runtest2_1_krylovschur runtest2_1_arnoldi runtest2_1_gd runtest2_1_jd runtest2_1_gd2 runtest2_1_lapack
runtest2_1_%:
	-@${SETTEST}; check=test2_1; eps=$*; \
	if [ "$$eps" = gd2 ]; then eps="gd -eps_gd_double_expansion"; fi; \
	${MPIEXEC} -n 1 ./test2 -eps_type $$eps -eps_nev 4 > $${test}.tmp 2>&1; \
	${TESTCODE}

runtest2_2: runtest2_2_local runtest2_2_full runtest2_2_selective runtest2_2_periodic runtest2_2_partial
runtest2_2_%:
	-@${SETTEST}; check=test2_1; reorthog=$*; \
	${MPIEXEC} -n 1 ./test2 -eps_type lanczos -eps_nev 4 -eps_lanczos_reorthog $$reorthog > $${test}.tmp 2>&1; \
	${TESTCODE}

runtest3_1: runtest3_1_krylovschur runtest3_1_power runtest3_1_subspace runtest3_1_arnoldi runtest3_1_lanczos runtest3_1_gd runtest3_1_jd runtest3_1_gd2 runtest3_1_lapack
runtest3_1_%:
	-@${SETTEST}; check=test3_1; eps=$*; \
	if [ "$$eps" = gd2 ]; then eps="gd -eps_gd_double_expansion"; \
	elif [ "$$eps" = power ]; then eps="power -eps_max_it 20000"; \
	elif [ "$$eps" = primme ]; then eps="primme -eps_conv_abs"; fi; \
	${MPIEXEC} -n 1 ./test3 -eps_type $$eps -eps_nev 4 > $${test}.tmp 2>&1; \
	${TESTCODE}

runtest3_2: runtest3_2_rqcg runtest3_2_lobpcg runtest3_2_lanczos
runtest3_2_%:
	-@${SETTEST}; check=test3_2; eps=$*; \
	if [ "$$eps" = lobpcg ]; then eps="lobpcg -eps_lobpcg_blocksize 6"; \
	elif [ "$$eps" = rqcg ]; then eps="rqcg -eps_rqcg_reset 5 -eps_ncv 32 -st_pc_type bjacobi"; fi; \
	${MPIEXEC} -n 1 ./test3 -eps_type $$eps -eps_nev 4 -eps_smallest_real -eps_max_it 500 > $${test}.tmp 2>&1; \
	${TESTCODE}

runtest4_1: runtest4_1_krylovschur runtest4_1_subspace runtest4_1_arnoldi runtest4_1_lanczos runtest4_1_gd runtest4_1_jd runtest4_1_gd2 runtest4_1_lapack
runtest4_1_%:
	-@${SETTEST}; check=test4_1; eps=$*; \
	${MPIEXEC} -n 1 ./test4 -type $$eps > $${test}.tmp 2>&1; \
	${TESTCODE}

runtest4_2: runtest4_2_rqcg runtest4_2_lobpcg
runtest4_2_%:
	-@${SETTEST}; check=test4_2; eps=$*; \
	${MPIEXEC} -n 1 ./test4 -type $$eps > $${test}.tmp 2>&1; \
	${TESTCODE}

runtest5_1: runtest5_1_krylovschur runtest5_1_power runtest5_1_subspace runtest5_1_arnoldi runtest5_1_gd runtest5_1_jd runtest5_1_gd2 runtest5_1_lapack
runtest5_1_%:
	-@${SETTEST}; check=test5_1; eps=$*; \
	if [ "${PETSC_SCALAR}" = "complex" ]; then check=$${check}_complex; fi; \
	if [ "$$eps" = jd ]; then eps="jd -eps_jd_minv 3"; \
	elif [ "$$eps" = gd2 ]; then eps="gd -eps_gd_double_expansion"; \
	elif [ "$$eps" = power ]; then eps="power -st_type sinvert -eps_target 7"; fi; \
	${MPIEXEC} -n 1 ./test5 -eps_type $$eps -eps_nev 3 > $${test}.tmp 2>&1; \
	${TESTCODE}

runtest5_2_%:
	-@${SETTEST}; check=test5_2; eps=$*; \
	if [ "${PETSC_SCALAR}" = "complex" ]; then check=$${check}_complex; fi; \
	if [ "$$eps" = primme ]; then eps="primme -eps_conv_abs"; fi; \
	${MPIEXEC} -n 1 ./test5 -symm -eps_type $$eps -eps_nev 4 -eps_smallest_real > $${test}.tmp 2>&1; \
	${TESTCODE}

testtest5_blopex: test5.PETSc
	@fail=0; if [ "${PETSC_WITH_BATCH}" != "" -o "${MPIEXEC}" = "/bin/false" ]; then \
          echo "Skipping BLOPEX test"; \
	elif [ -f test5 ]; then \
	  test=test5_blopex; check=test5_blopex; \
	  if [ "${PETSC_SCALAR}" = "complex" ]; then check=$${check}_complex; fi; \
	  ${MPIEXEC} -n 1 ./test5 -symm -eps_type blopex -eps_nev 4 > $${test}.tmp 2>&1; \
	  if (${DIFF} output/$${check}.out $${test}.tmp > /dev/null 2>&1) then \
	    echo "BLOPEX example src/eps/examples/tests/test5 run successfully with 1 MPI process"; \
	  else \
	    echo "Possible error running BLOPEX src/eps/examples/tests/test5 with 1 MPI process"; \
	    cat $${test}.tmp; fail=1; \
	  fi; \
	  ${RM} $${test}.tmp; \
	  ${MAKE} SLEPC_ARCH=${SLEPC_ARCH} PETSC_ARCH=${PETSC_ARCH} PETSC_DIR=${PETSC_DIR} test5.rm ; \
	else fail=1; fi; \
	exit $$fail

runtest6_1: runtest6_1_krylovschur runtest6_1_power runtest6_1_subspace runtest6_1_arnoldi runtest6_1_gd runtest6_1_jd runtest6_1_gd2
runtest6_1_%:
	-@${SETTEST}; check=test6_1; eps=$*; \
	if [ "$$eps" = gd2 ]; then eps="gd -eps_gd_double_expansion"; \
	elif [ "$$eps" = power ]; then eps="power -eps_max_it 20000"; fi; \
	${MPIEXEC} -n 1 ./test6 -eps_type $$eps -eps_nev 4 > $${test}.tmp 2>&1; \
	${TESTCODE}

runtest7f_1:
	-@${SETTEST}; \
	${MPIEXEC} -n 1 ./test7f -eps_nev 4 > $${test}.tmp 2>&1; \
	${TESTCODE}

testtest7f: test7f.PETSc
	@fail=0; if [ "${PETSC_WITH_BATCH}" != "" ]; then \
	  echo "Running with batch filesystem; to test run src/eps/examples/tests/test7f " ; \
	  echo "with your systems batch system"; \
	elif [ "${MPIEXEC}" = "/bin/false" ]; then \
	  echo "*mpiexec not found*. Please run src/eps/examples/tests/test7f manually"; \
	elif [ -f test7f ]; then \
	  test=test7f_1; check=test7f_1; \
	  GFORTRAN_UNBUFFERED_ALL=1 ${MPIEXEC} -n 1 ./test7f -eps_nev 4 > $${test}.tmp 2>&1; \
	  if (${DIFF} output/$${check}.out $${test}.tmp > /dev/null 2>&1) then \
	    echo "Fortran example src/eps/examples/tests/test7f run successfully with 1 MPI process"; \
	  else \
	    echo "Possible error running Fortran src/eps/examples/tests/test7f with 1 MPI process"; \
	    cat $${test}.tmp; fail=1; \
	  fi; \
	  ${RM} $${test}.tmp; \
	  ${MAKE} SLEPC_ARCH=${SLEPC_ARCH} PETSC_ARCH=${PETSC_ARCH} PETSC_DIR=${PETSC_DIR} test7f.rm ; \
	else fail=1; fi; \
	exit $$fail

runtest8_1: runtest8_1_krylovschur runtest8_1_power runtest8_1_subspace runtest8_1_arnoldi runtest8_1_lanczos runtest8_1_gd runtest8_1_jd runtest8_1_gd2 runtest8_1_lapack
runtest8_1_%:
	-@${SETTEST}; check=test8_1; eps=$*; \
	if [ "$$eps" = gd2 ]; then eps="gd -eps_gd_double_expansion"; \
	elif [ "$$eps" = primme ]; then eps="primme -eps_conv_abs"; fi; \
	${MPIEXEC} -n 1 ./test8 -eps_type $$eps -eps_nev 4 -eps_ncv 25 -eps_max_it 20000 > $${test}.tmp 2>&1; \
	${TESTCODE}

runtest8_2: runtest8_2_rqcg runtest8_2_lobpcg runtest8_2_lanczos
runtest8_2_%:
	-@${SETTEST}; check=test8_2; eps=$*; \
	${MPIEXEC} -n 1 ./test8 -eps_type $$eps -eps_nev 4 -eps_smallest_real -eps_max_it 500 > $${test}.tmp 2>&1; \
	${TESTCODE}

runtest9_1: runtest9_1_krylovschur runtest9_1_arnoldi runtest9_1_gd runtest9_1_gd2 runtest9_1_lapack
runtest9_1_%:
	-@${SETTEST}; check=test9_1; eps=$*; \
	if [ "$$eps" = "krylovschur" -o "$$eps" = "arnoldi" ]; then EXTRA="-eps_ncv 7 -eps_max_it 300"; \
	elif [ "$$eps" = gd2 ]; then eps="gd -eps_gd_double_expansion"; fi; \
	${MPIEXEC} -n 1 ./test9 -eps_type $$eps -eps_nev 4 $$EXTRA > $${test}.tmp 2>&1; \
	${TESTCODE}

runtest10_1: runtest10_1_krylovschur runtest10_1_arnoldi runtest10_1_lanczos runtest10_1_gd runtest10_1_jd runtest10_1_gd2 runtest10_1_rqcg runtest10_1_lobpcg
runtest10_1_%:
	-@${SETTEST}; check=test10_1; eps=$*; \
	if [ "$$eps" = gd2 ]; then eps="gd -eps_gd_double_expansion"; fi; \
	${MPIEXEC} -n 1 ./test10 -eps_type $$eps -eps_nev 4 -m 11 -eps_max_it 500 > $${test}.tmp 2>&1; \
	${TESTCODE}

testtest10: test10.PETSc
	@fail=0; if [ "${PETSC_WITH_BATCH}" != "" ]; then \
	  echo "Running with batch filesystem; to test run src/eps/examples/tests/test10" ; \
	  echo "with your systems batch system"; \
	elif [ "${MPIEXEC}" = "/bin/false" ]; then \
	  echo "*mpiexec not found*. Please run src/eps/examples/tests/test10 manually"; \
	elif [ -f test10 ]; then \
	  test=test10_1; check=test10_1_ks; \
	  options="-eps_nev 4 -eps_ncv 14 -m 11 -eps_largest_magnitude"; \
	  ${MPIEXEC} -n 1 ./test10 $$options > $${test}.tmp 2>&1; \
	  if (${DIFF} output/$${check}.out $${test}.tmp > /dev/null 2>&1) then \
	    echo "C/C++ example src/eps/examples/tests/test10 run successfully with 1 MPI process"; \
	  else \
	    echo "Possible error running C/C++ src/eps/examples/tests/test10 with 1 MPI process"; \
	    cat $${test}.tmp; fail=1; \
	  fi; \
	  if [ "${MPIEXEC}" != "${PETSC_DIR}/bin/petsc-mpiexec.uni" ]; then \
	    ${MPIEXEC} -n 2 ./test10 $$options > $${test}.tmp 2>&1; \
	    if (${DIFF} output/$${check}.out $${test}.tmp > /dev/null 2>&1) then \
	      echo "C/C++ example src/eps/examples/tests/test10 run successfully with 2 MPI process"; \
	    else \
	      echo "Possible error running C/C++ src/eps/examples/tests/test10 with 2 MPI process"; \
	      cat $${test}.tmp; fail=1; \
	    fi; \
	  fi; \
	  ${RM} $${test}.tmp; \
	  ${MAKE} SLEPC_ARCH=${SLEPC_ARCH} PETSC_ARCH=${PETSC_ARCH} PETSC_DIR=${PETSC_DIR} test10.rm; \
	else fail=1; fi; \
	exit $$fail

runtest11_1: runtest11_1_krylovschur runtest11_1_arnoldi runtest11_1_gd
runtest11_1_%:
	-@${SETTEST}; check=test11_1; eps=$*; \
	if [ "$$eps" = krylovschur -o "$$eps" = arnoldi ]; then EXTRA="-st_type sinvert"; \
	elif [ "$$eps" = gd ]; then EXTRA="-eps_max_it 5000"; fi; \
	${MPIEXEC} -n 1 ./test11 -eps_type $$eps -eps_nev 4 $$EXTRA > $${test}.tmp 2>&1; \
	${TESTCODE}

runtest12_1: runtest12_1_krylovschur runtest12_1_power runtest12_1_subspace runtest12_1_arnoldi runtest12_1_gd runtest12_1_jd runtest12_1_gd2
runtest12_1_%:
	-@${SETTEST}; check=test12_1; eps=$*; \
	if [ "$$eps" = gd2 ]; then eps="gd -eps_gd_double_expansion"; \
	elif [ "$$eps" = power ]; then eps="power -eps_max_it 10000"; fi; \
	${MPIEXEC} -n 1 ./test12 -eps_type $$eps -eps_nev 4 > $${test}.tmp 2>&1; \
	${TESTCODE}

runtest13_1: runtest13_1_krylovschur runtest13_1_gd runtest13_1_jd runtest13_1_gd2
runtest13_1_%:
	-@${SETTEST}; check=test13_1; eps=$*; \
	if [ "$$eps" = jd ]; then eps="jd -eps_target -2"; \
	elif [ "$$eps" = gd2 ]; then eps="gd -eps_gd_double_expansion"; fi; \
	${MPIEXEC} -n 1 ./test13 -eps_type $$eps -eps_max_it 5000 > $${test}.tmp 2>&1; \
	${TESTCODE}

runtest13_2: runtest13_2_krylovschur runtest13_2_gd runtest13_2_jd runtest13_2_gd2
runtest13_2_%:
	-@${SETTEST}; check=test13_1; eps=$*; \
	if [ "$$eps" = jd ]; then eps="jd -eps_target -2"; \
	elif [ "$$eps" = gd2 ]; then eps="gd -eps_gd_double_expansion"; fi; \
	${MPIEXEC} -n 1 ./test13 -eps_type $$eps -eps_non_hermitian -eps_max_it 5000 > $${test}.tmp 2>&1; \
	${TESTCODE}

runtest14_1:
	-@${SETTEST}; \
	${MPIEXEC} -n 1 ./test14 > $${test}.tmp 2>&1; \
	${TESTCODE}

runtest14f_1:
	-@${SETTEST}; \
	${MPIEXEC} -n 1 ./test14f > $${test}.tmp 2>&1; \
	${TESTCODE}

runtest15f_1:
	-@${SETTEST}; \
	${MPIEXEC} -n 1 ./test15f -my_eps_monitor > $${test}.tmp 2>&1; \
	${TESTCODE}

runtest16_1:
	-@${SETTEST}; \
	${MPIEXEC} -n 1 ./test16 -n 200 -eps_nev 6 -eps_ncv 24 -eps_smallest_magnitude > $${test}.tmp 2>&1; \
	${TESTCODE}

runtest17_1:
	-@${SETTEST}; \
	${MPIEXEC} -n 2 ./test17 -showinertia 0 > $${test}.tmp 2>&1; \
	${TESTCODE}

runtest17f_1:
	-@${SETTEST}; \
	${MPIEXEC} -n 2 ./test17f > $${test}.tmp 2>&1; \
	${TESTCODE}
<|MERGE_RESOLUTION|>--- conflicted
+++ resolved
@@ -52,12 +52,8 @@
 TESTEXAMPLES_C_NOCOMPLEX_NOTSINGLE = test1.PETSc runtest1_2 test1.rm
 TESTEXAMPLES_C_DOUBLE              = test5.PETSc runtest5_1 test5.rm
 TESTEXAMPLES_FORTRAN               = test7f.PETSc runtest7f_1 test7f.rm \
-<<<<<<< HEAD
                                      test14f.PETSc runtest14f_1 test14f.rm \
                                      test17f.PETSc runtest17f_1 test17f.rm
-TESTEXAMPLES_BLOPEX                = test5.PETSc runtest5_blopex test5.rm
-=======
-                                     test14f.PETSc runtest14f_1 test14f.rm
 TESTEXAMPLES_ARPACK                = test1.PETSc runtest1_1_arpack test1.rm \
                                      test3.PETSc runtest3_1_arpack test3.rm \
                                      test4.PETSc runtest4_1_arpack test4.rm \
@@ -75,7 +71,6 @@
                                      test4.PETSc runtest4_1_trlan test4.rm \
                                      test5.PETSc runtest5_2_trlan test5.rm \
                                      test6.PETSc runtest6_1_trlan test6.rm
->>>>>>> ac3fbde9
 
 include ${SLEPC_DIR}/lib/slepc/conf/slepc_common
 
