--- conflicted
+++ resolved
@@ -176,15 +176,12 @@
   PetscViewer    viewer;
 
   PetscFunctionBegin;
-<<<<<<< HEAD
-  if (!its) PetscFunctionReturn(0);
-=======
   PetscValidHeaderSpecific(mfn,MFN_CLASSID,1);
   PetscValidPointer(vf,4);
   viewer = vf->viewer;
   PetscValidHeaderSpecific(viewer,PETSC_VIEWER_CLASSID,4);
+  if (!its) PetscFunctionReturn(0);
   ierr = PetscViewerPushFormat(viewer,vf->format);CHKERRQ(ierr);
->>>>>>> 937d2e6c
   ierr = PetscViewerASCIIAddTab(viewer,((PetscObject)mfn)->tablevel);CHKERRQ(ierr);
   if (its == 1 && ((PetscObject)mfn)->prefix) {
     ierr = PetscViewerASCIIPrintf(viewer,"  Error estimates for %s solve.\n",((PetscObject)mfn)->prefix);CHKERRQ(ierr);
