--- conflicted
+++ resolved
@@ -469,12 +469,8 @@
 .     NEP_TARGET_MAGNITUDE - eigenvalues closest to the target (in magnitude)
 .     NEP_TARGET_REAL - eigenvalues with real part closest to target
 .     NEP_TARGET_IMAGINARY - eigenvalues with imaginary part closest to target
-<<<<<<< HEAD
 .     NEP_ALL - all eigenvalues contained in a given region
 -     NEP_WHICH_USER - user defined ordering set with NEPSetEigenvalueComparison()
-=======
--     NEP_ALL - all eigenvalues contained in a given region
->>>>>>> bbbe3161
 
     Options Database Keys:
 +   -nep_largest_magnitude - Sets largest eigenvalues in magnitude
