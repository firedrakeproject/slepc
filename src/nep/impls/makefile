#
#  - - - - - - - - - - - - - - - - - - - - - - - - - - - - - - - - - - - - - -
#  SLEPc - Scalable Library for Eigenvalue Problem Computations
#  Copyright (c) 2002-2013, Universitat Politecnica de Valencia, Spain
#
#  This file is part of SLEPc.
#
#  SLEPc is free software: you can redistribute it and/or modify it under  the
#  terms of version 3 of the GNU Lesser General Public License as published by
#  the Free Software Foundation.
#
#  SLEPc  is  distributed in the hope that it will be useful, but WITHOUT  ANY
#  WARRANTY;  without even the implied warranty of MERCHANTABILITY or  FITNESS
#  FOR  A  PARTICULAR PURPOSE. See the GNU Lesser General Public  License  for
#  more details.
#
#  You  should have received a copy of the GNU Lesser General  Public  License
#  along with SLEPc. If not, see <http://www.gnu.org/licenses/>.
#  - - - - - - - - - - - - - - - - - - - - - - - - - - - - - - - - - - - - - -
#

ALL: lib

<<<<<<< HEAD
LIBBASE  = libslepc
DIRS     = rii slp narnoldi ciss
=======
LIBBASE  = libslepcnep
DIRS     = rii slp narnoldi
>>>>>>> 253cdc95
LOCDIR   = src/nep/impls/
MANSEC   = NEP

include ${SLEPC_DIR}/conf/slepc_common

<|MERGE_RESOLUTION|>--- conflicted
+++ resolved
@@ -21,13 +21,8 @@
 
 ALL: lib
 
-<<<<<<< HEAD
-LIBBASE  = libslepc
+LIBBASE  = libslepcnep
 DIRS     = rii slp narnoldi ciss
-=======
-LIBBASE  = libslepcnep
-DIRS     = rii slp narnoldi
->>>>>>> 253cdc95
 LOCDIR   = src/nep/impls/
 MANSEC   = NEP
 
