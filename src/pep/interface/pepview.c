--- conflicted
+++ resolved
@@ -181,22 +181,6 @@
       ierr = (*pep->ops->view)(pep,viewer);CHKERRQ(ierr);
     }
   }
-<<<<<<< HEAD
-  ierr = PetscObjectTypeCompare((PetscObject)pep,PEPLINEAR,&islinear);CHKERRQ(ierr);
-  if (!islinear) {
-    ierr = PetscViewerPushFormat(viewer,PETSC_VIEWER_ASCII_INFO);CHKERRQ(ierr);
-    if (!pep->V) { ierr = PEPGetBV(pep,&pep->V);CHKERRQ(ierr); }
-    ierr = BVView(pep->V,viewer);CHKERRQ(ierr);
-    if (!pep->rg) { ierr = PEPGetRG(pep,&pep->rg);CHKERRQ(ierr); }
-    ierr = RGIsTrivial(pep->rg,&istrivial);CHKERRQ(ierr);
-    if (!istrivial) { ierr = RGView(pep->rg,viewer);CHKERRQ(ierr); }
-    if (!pep->ds) { ierr = PEPGetDS(pep,&pep->ds);CHKERRQ(ierr); }
-    ierr = DSView(pep->ds,viewer);CHKERRQ(ierr);
-    ierr = PetscViewerPopFormat(viewer);CHKERRQ(ierr);
-    if (!pep->st) { ierr = PEPGetST(pep,&pep->st);CHKERRQ(ierr); }
-    ierr = STView(pep->st,viewer);CHKERRQ(ierr);
-  }
-=======
   ierr = PetscViewerPushFormat(viewer,PETSC_VIEWER_ASCII_INFO);CHKERRQ(ierr);
   if (!pep->V) { ierr = PEPGetBV(pep,&pep->V);CHKERRQ(ierr); }
   ierr = BVView(pep->V,viewer);CHKERRQ(ierr);
@@ -208,7 +192,6 @@
   ierr = PetscViewerPopFormat(viewer);CHKERRQ(ierr);
   if (!pep->st) { ierr = PEPGetST(pep,&pep->st);CHKERRQ(ierr); }
   ierr = STView(pep->st,viewer);CHKERRQ(ierr);
->>>>>>> c29c1985
   if (pep->refine!=PEP_REFINE_NONE) {
     if (pep->npart>1) {
       if (pep->refinesubc->color==0) {
