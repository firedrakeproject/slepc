/*
   Newton refinement for PEP, simple version.

   - - - - - - - - - - - - - - - - - - - - - - - - - - - - - - - - - - - - - -
   SLEPc - Scalable Library for Eigenvalue Problem Computations
   Copyright (c) 2002-2014, Universitat Politecnica de Valencia, Spain

   This file is part of SLEPc.

   SLEPc is free software: you can redistribute it and/or modify it under  the
   terms of version 3 of the GNU Lesser General Public License as published by
   the Free Software Foundation.

   SLEPc  is  distributed in the hope that it will be useful, but WITHOUT  ANY
   WARRANTY;  without even the implied warranty of MERCHANTABILITY or  FITNESS
   FOR  A  PARTICULAR PURPOSE. See the GNU Lesser General Public  License  for
   more details.

   You  should have received a copy of the GNU Lesser General  Public  License
   along with SLEPc. If not, see <http://www.gnu.org/licenses/>.
   - - - - - - - - - - - - - - - - - - - - - - - - - - - - - - - - - - - - - -
*/

#include <slepc-private/pepimpl.h>
#include <slepcblaslapack.h>

#define NREF_MAXIT 10

typedef struct {
  VecScatter    *scatter_id;
  Mat           *A;
  Vec           vg,v;
} PEPSimpNRefctx;

#undef __FUNCT__
#define __FUNCT__ "PEPSimpleNRefSetUp"
static PetscErrorCode PEPSimpleNRefSetUp(PEP pep,PEPSimpNRefctx **ctx_)
{
  PetscErrorCode ierr;
  PetscInt       i,si,j,n0,m0,nloc,*idx1,*idx2;
  IS             is1,is2;
  PEPSimpNRefctx *ctx;
  Vec            v;

  PetscFunctionBegin;
  ierr = PetscMalloc1(1,ctx_);CHKERRQ(ierr);
  ctx = *ctx_;
  if (pep->npart==1) {
    ctx->scatter_id = NULL;
    ctx->A = pep->A;
  } else {
    ierr = PetscMalloc2(pep->nmat,&ctx->A,pep->npart,&ctx->scatter_id);CHKERRQ(ierr);

    /* Duplicate matrices */
    for (i=0;i<pep->nmat;i++) {
<<<<<<< HEAD
      ierr = MatGetRedundantMatrix(pep->A[i],0,pep->refinesubc->comm,MAT_INITIAL_MATRIX,&ctx->A[i]);CHKERRQ(ierr);
=======
      ierr = MatCreateRedundantMatrix(pep->A[i],0,ctx->subc->comm,MAT_INITIAL_MATRIX,&ctx->A[i]);CHKERRQ(ierr);
>>>>>>> a316df47
    }
    ierr = MatCreateVecs(ctx->A[0],&ctx->v,NULL);CHKERRQ(ierr);

    /* Create scatters for sending vectors to each subcommucator */
    ierr = BVGetColumn(pep->V,0,&v);CHKERRQ(ierr);
    ierr = VecGetOwnershipRange(v,&n0,&m0);CHKERRQ(ierr);
    ierr = BVRestoreColumn(pep->V,0,&v);CHKERRQ(ierr);
    ierr = VecGetLocalSize(ctx->v,&nloc);CHKERRQ(ierr);
    ierr = PetscMalloc2(m0-n0,&idx1,m0-n0,&idx2);CHKERRQ(ierr);
    ierr = VecCreateMPI(PetscObjectComm((PetscObject)pep),nloc,PETSC_DECIDE,&ctx->vg);CHKERRQ(ierr);
    for (si=0;si<pep->npart;si++) {
      j = 0;
      for (i=n0;i<m0;i++) {
        idx1[j]   = i;
        idx2[j++] = i+pep->n*si;
      }
      ierr = ISCreateGeneral(PetscObjectComm((PetscObject)pep),(m0-n0),idx1,PETSC_COPY_VALUES,&is1);CHKERRQ(ierr);
      ierr = ISCreateGeneral(PetscObjectComm((PetscObject)pep),(m0-n0),idx2,PETSC_COPY_VALUES,&is2);CHKERRQ(ierr);
      ierr = BVGetColumn(pep->V,0,&v);CHKERRQ(ierr);
      ierr = VecScatterCreate(v,is1,ctx->vg,is2,&ctx->scatter_id[si]);CHKERRQ(ierr);
      ierr = BVRestoreColumn(pep->V,0,&v);CHKERRQ(ierr);
      ierr = ISDestroy(&is1);CHKERRQ(ierr);
      ierr = ISDestroy(&is2);CHKERRQ(ierr);
    }
    ierr = PetscFree2(idx1,idx2);CHKERRQ(ierr);
  }
  PetscFunctionReturn(0);  
}

/*
  Gather Eigenpair idx from subcommunicator with color sc
*/
#undef __FUNCT__
#define __FUNCT__ "PEPSimpleNRefGatherEigenpair"
PetscErrorCode PEPSimpleNRefGatherEigenpair(PEP pep,PEPSimpNRefctx *ctx,PetscInt sc,PetscInt idx)
{
  PetscErrorCode ierr;
  PetscMPIInt    nproc,p;
  MPI_Comm       comm=((PetscObject)pep)->comm;
  Vec            v;
  PetscScalar    *array;

  PetscFunctionBegin;
  /* The eigenvalue information is in the last process of the 
     subcommunicator sc. p is its mapping in the general comm */
  ierr = MPI_Comm_size(comm,&nproc);CHKERRQ(ierr);
  p = (nproc/pep->npart)*(sc+1)+PetscMin(nproc%pep->npart,sc+1)-1;
  ierr = MPI_Bcast(&pep->eigr[idx],1,MPIU_SCALAR,p,comm);CHKERRQ(ierr);

  if (pep->npart>1) {
    /* Gather pep->V[idx] from the subcommuniator sc */
    ierr = BVGetColumn(pep->V,idx,&v);CHKERRQ(ierr);
    if (pep->refinesubc->color==sc) {
      ierr = VecGetArray(ctx->v,&array);CHKERRQ(ierr);
      ierr = VecPlaceArray(ctx->vg,array);CHKERRQ(ierr);
    }
    ierr = VecScatterBegin(ctx->scatter_id[sc],ctx->vg,v,INSERT_VALUES,SCATTER_REVERSE);CHKERRQ(ierr);
    ierr = VecScatterEnd(ctx->scatter_id[sc],ctx->vg,v,INSERT_VALUES,SCATTER_REVERSE);CHKERRQ(ierr);
    if (pep->refinesubc->color==sc) {
      ierr = VecResetArray(ctx->vg);CHKERRQ(ierr);
      ierr = VecRestoreArray(ctx->v,&array);CHKERRQ(ierr);
    }
    ierr = BVRestoreColumn(pep->V,idx,&v);CHKERRQ(ierr);
  }
  PetscFunctionReturn(0);
}

#undef __FUNCT__
#define __FUNCT__ "PEPSimpleNRefScatterEigenvector"
PetscErrorCode PEPSimpleNRefScatterEigenvector(PEP pep,PEPSimpNRefctx *ctx,PetscInt sc,PetscInt idx)
{
  PetscErrorCode ierr;
  Vec            v;
  PetscScalar    *array;
  
  PetscFunctionBegin;
  if (pep->npart>1) {
    ierr = BVGetColumn(pep->V,idx,&v);CHKERRQ(ierr);
    if (pep->refinesubc->color==sc) {
      ierr = VecGetArray(ctx->v,&array);CHKERRQ(ierr);
      ierr = VecPlaceArray(ctx->vg,array);CHKERRQ(ierr);
    }
    ierr = VecScatterBegin(ctx->scatter_id[sc],v,ctx->vg,INSERT_VALUES,SCATTER_FORWARD);CHKERRQ(ierr);
    ierr = VecScatterEnd(ctx->scatter_id[sc],v,ctx->vg,INSERT_VALUES,SCATTER_FORWARD);CHKERRQ(ierr);
    if (pep->refinesubc->color==sc) {
      ierr = VecResetArray(ctx->vg);CHKERRQ(ierr);
      ierr = VecRestoreArray(ctx->v,&array);CHKERRQ(ierr);
    }
    ierr = BVRestoreColumn(pep->V,idx,&v);CHKERRQ(ierr);
  }
  PetscFunctionReturn(0);
}

#undef __FUNCT__
#define __FUNCT__ "PEPEvaluateFunctionDerivatives"
static PetscErrorCode PEPEvaluateFunctionDerivatives(PEP pep,PetscScalar alpha,PetscScalar *vals)
{
  PetscInt    i,nmat=pep->nmat;
  PetscScalar a0,a1,a2;
  PetscReal   *a=pep->pbc,*b=a+nmat,*g=b+nmat;

  PetscFunctionBegin;
  a0 = 0.0;
  a1 = 1.0;
  vals[0] = 0.0;
  if (nmat>1) vals[1] = 1/a[0];
  for (i=2;i<nmat;i++) {
    a2 = ((alpha-b[i-2])*a1-g[i-2]*a0)/a[i-2];
    vals[i] = (a2+(alpha-b[i-1])*vals[i-1]-g[i-1]*vals[i-2])/a[i-1];
    a0 = a1; a1 = a2;
  }
  PetscFunctionReturn(0);
}

#undef __FUNCT__
#define __FUNCT__ "PEPSimpleNRefSetUpSystem"
PetscErrorCode PEPSimpleNRefSetUpSystem(PEP pep,Mat *A,PetscInt idx,Mat *M,Mat *T,PetscBool ini,Vec *t,Vec v)
{
  PetscErrorCode    ierr;
  PetscInt          i,nmat=pep->nmat,ml,m0,m1,mg;
  PetscInt          *dnz,*onz,ncols,*cols2,*nnz;
  PetscScalar       *array,zero=0.0,*coeffs;
  PetscMPIInt       rank,size;
  MPI_Comm          comm;
  const PetscInt    *cols;
  const PetscScalar *vals;
  MatStructure      str;
  Vec               w=t[1],q=t[0];

  PetscFunctionBegin;
  comm = PetscObjectComm((PetscObject)A[0]);
  ierr = STGetMatStructure(pep->st,&str);CHKERRQ(ierr);
  ierr = PetscMalloc1(nmat,&coeffs);CHKERRQ(ierr);
  ierr = MPI_Comm_rank(comm,&rank);CHKERRQ(ierr);
  ierr = MPI_Comm_size(comm,&size);CHKERRQ(ierr);
  if (ini) {
    ierr = MatDuplicate(A[0],MAT_COPY_VALUES,T);CHKERRQ(ierr);
  } else {
    ierr = MatCopy(A[0],*T,DIFFERENT_NONZERO_PATTERN);CHKERRQ(ierr);
  }
  ierr = PEPEvaluateBasis(pep,pep->eigr[idx],0,coeffs,NULL);CHKERRQ(ierr);
  ierr = MatScale(*T,coeffs[0]);CHKERRQ(ierr);
  for (i=1;i<nmat;i++) {
    ierr = MatAXPY(*T,coeffs[i],A[i],(ini)?str:SUBSET_NONZERO_PATTERN);CHKERRQ(ierr);
  }
  ierr = MatGetSize(*T,&mg,NULL);CHKERRQ(ierr);
  ierr = MatGetOwnershipRange(*T,&m0,&m1);CHKERRQ(ierr);
  if (ini) {
    ierr = MatCreate(comm,M);CHKERRQ(ierr);
    ierr = MatGetLocalSize(*T,&ml,NULL);CHKERRQ(ierr);
    if (rank==size-1) ml++;
    ierr = MatSetSizes(*M,ml,ml,mg+1,mg+1);CHKERRQ(ierr);
    ierr = MatSetFromOptions(*M);CHKERRQ(ierr);
    ierr = MatSetUp(*M);CHKERRQ(ierr);
    /* Preallocate M */
    if (size>1) {
      ierr = MatPreallocateInitialize(comm,ml,ml,dnz,onz);CHKERRQ(ierr);
      for (i=m0;i<m1;i++) {
        ierr = MatGetRow(*T,i,&ncols,&cols,NULL);CHKERRQ(ierr);
        ierr = MatPreallocateSet(i,ncols,cols,dnz,onz);CHKERRQ(ierr);
        ierr = MatPreallocateSet(i,1,&mg,dnz,onz);CHKERRQ(ierr);
        ierr = MatRestoreRow(*T,i,&ncols,&cols,NULL);CHKERRQ(ierr);
      }
      if (rank==size-1) {
        ierr = PetscCalloc1(mg+1,&cols2);CHKERRQ(ierr);
        for (i=0;i<mg+1;i++) cols2[i]=i;
        ierr = MatPreallocateSet(m1,mg+1,cols2,dnz,onz);CHKERRQ(ierr);
        ierr = PetscFree(cols2);CHKERRQ(ierr);
      }
      ierr = MatMPIAIJSetPreallocation(*M,0,dnz,0,onz);CHKERRQ(ierr);
      ierr = MatPreallocateFinalize(dnz,onz);CHKERRQ(ierr);
    } else {
      ierr = PetscCalloc1(mg+1,&nnz);CHKERRQ(ierr);
      for (i=0;i<mg;i++) {
        ierr = MatGetRow(*T,i,&ncols,NULL,NULL);CHKERRQ(ierr);
        nnz[i] = ncols+1;
        ierr = MatRestoreRow(*T,i,&ncols,NULL,NULL);CHKERRQ(ierr);
      }
      nnz[mg] = mg+1;
      ierr = MatSeqAIJSetPreallocation(*M,0,nnz);CHKERRQ(ierr);
      ierr = PetscFree(nnz);CHKERRQ(ierr);
    }
  }
  ierr = PEPEvaluateFunctionDerivatives(pep,pep->eigr[idx],coeffs);CHKERRQ(ierr);
  for (i=0;i<nmat && PetscAbsScalar(coeffs[i])==0.0;i++);
  ierr = MatMult(A[i],v,w);CHKERRQ(ierr);
  if (coeffs[i]!=1.0) {
    ierr = VecScale(w,coeffs[i]);CHKERRQ(ierr);
  }
  for (i++;i<nmat;i++) {
    ierr = MatMult(A[i],v,q);CHKERRQ(ierr);
    ierr = VecAXPY(w,coeffs[i],q);CHKERRQ(ierr);
  }
  
  /* Set values */
  ierr = PetscMalloc1(m1-m0,&cols2);CHKERRQ(ierr);
  for (i=0;i<m1-m0;i++) cols2[i]=m0+i;
  ierr = VecGetArray(w,&array);CHKERRQ(ierr);
  for (i=m0;i<m1;i++) {
    ierr = MatGetRow(*T,i,&ncols,&cols,&vals);CHKERRQ(ierr);
    ierr = MatSetValues(*M,1,&i,ncols,cols,vals,INSERT_VALUES);CHKERRQ(ierr);
    ierr = MatRestoreRow(*T,i,&ncols,&cols,&vals);CHKERRQ(ierr);
    ierr = MatSetValues(*M,1,&i,1,&mg,array+i-m0,INSERT_VALUES);CHKERRQ(ierr);
  }
  ierr = VecRestoreArray(w,&array);CHKERRQ(ierr);
  ierr = VecConjugate(v);CHKERRQ(ierr);
  ierr = VecGetArray(v,&array);CHKERRQ(ierr);
  ierr = MatSetValues(*M,1,&mg,m1-m0,cols2,array,INSERT_VALUES);CHKERRQ(ierr);
  ierr = MatSetValues(*M,1,&mg,1,&mg,&zero,INSERT_VALUES);CHKERRQ(ierr);
  ierr = VecRestoreArray(v,&array);CHKERRQ(ierr);
  ierr = VecConjugate(v);CHKERRQ(ierr);
  ierr = MatAssemblyBegin(*M,MAT_FINAL_ASSEMBLY);CHKERRQ(ierr);
  ierr = MatAssemblyEnd(*M,MAT_FINAL_ASSEMBLY);CHKERRQ(ierr);  
  ierr = PetscFree(cols2);CHKERRQ(ierr);
  ierr = PetscFree(coeffs);CHKERRQ(ierr);
  PetscFunctionReturn(0);
}

#undef __FUNCT__
#define __FUNCT__ "PEPNewtonRefinementSimple"
PetscErrorCode PEPNewtonRefinementSimple(PEP pep,PetscInt *maxits,PetscReal *tol,PetscInt k)
{
  PetscErrorCode ierr;
  PetscInt       i,n,its,idx=0,*idx_sc,*its_sc,color;
  PetscMPIInt    rank,size;
  KSP            ksp;
  Mat            M=NULL,T=NULL;
  Vec            r,v,dv,rr=NULL,dvv=NULL,t[2];
  PetscScalar    *array,*array2;
  PetscReal      norm,error;
  PetscBool      ini=PETSC_TRUE,sc_pend,solved=PETSC_FALSE;
  PEPSimpNRefctx *ctx;

  PetscFunctionBegin;
  ierr = PetscLogEventBegin(PEP_Refine,pep,0,0,0);CHKERRQ(ierr);
  ierr = PEPSimpleNRefSetUp(pep,&ctx);CHKERRQ(ierr);
  its = (maxits)?*maxits:NREF_MAXIT;
  ierr = PEPRefineGetKSP(pep,&ksp);CHKERRQ(ierr);
  if (pep->npart==1) {
    ierr = BVGetColumn(pep->V,0,&v);CHKERRQ(ierr);
  } else v = ctx->v;
  ierr = VecDuplicate(v,&r);CHKERRQ(ierr);
  ierr = VecDuplicate(v,&dv);CHKERRQ(ierr);
  ierr = VecDuplicate(v,&t[0]);CHKERRQ(ierr);
  ierr = VecDuplicate(v,&t[1]);CHKERRQ(ierr);
  if (pep->npart==1) { ierr = BVRestoreColumn(pep->V,0,&v);CHKERRQ(ierr); }
  ierr = MPI_Comm_size(((PetscObject)ksp)->comm,&size);CHKERRQ(ierr);
  ierr = MPI_Comm_rank(((PetscObject)ksp)->comm,&rank);CHKERRQ(ierr);
  ierr = VecGetLocalSize(r,&n);CHKERRQ(ierr);
  ierr = PetscMalloc2(pep->npart,&idx_sc,pep->npart,&its_sc);CHKERRQ(ierr);
  for (i=0;i<pep->npart;i++) its_sc[i] = 0;
  color = (pep->npart==1)?0:pep->refinesubc->color;
   
  /* Loop performing iterative refinements */
  while (!solved) {
    for (i=0;i<pep->npart;i++) {
      sc_pend = PETSC_TRUE;
      if (its_sc[i]==0) {
        idx_sc[i] = idx++;
        if (idx_sc[i]>=k) {
          sc_pend = PETSC_FALSE;
        } else {
          ierr = PEPSimpleNRefScatterEigenvector(pep,ctx,i,idx_sc[i]);CHKERRQ(ierr);
        }
      }  else { /* Gather Eigenpair from subcommunicator i */
        ierr = PEPSimpleNRefGatherEigenpair(pep,ctx,i,idx_sc[i]);CHKERRQ(ierr);
      }
      while (sc_pend) {
        if (tol) {
          ierr = BVGetColumn(pep->V,idx_sc[i],&v);CHKERRQ(ierr);
          ierr = PEPComputeRelativeError_Private(pep,pep->eigr[idx_sc[i]],0.0,v,NULL,&error);CHKERRQ(ierr);
          ierr = BVRestoreColumn(pep->V,idx_sc[i],&v);CHKERRQ(ierr); 
        }
        if (error<=*tol || its_sc[i]>=its) {
          idx_sc[i] = idx++;
          its_sc[i] = 0;
          if (idx_sc[i]<k) { ierr = PEPSimpleNRefScatterEigenvector(pep,ctx,i,idx_sc[i]);CHKERRQ(ierr); }
        } else {
          sc_pend = PETSC_FALSE;
          its_sc[i]++;
        }
        if (idx_sc[i]>=k) sc_pend = PETSC_FALSE;
      }
    }
    solved = PETSC_TRUE;
    for (i=0;i<pep->npart&&solved;i++) solved = (idx_sc[i]<k)?PETSC_FALSE:PETSC_TRUE;
    if (idx_sc[color]<k) {
#if !defined(PETSC_USE_COMPLEX)
      if (pep->eigi[idx_sc[color]]!=0.0) SETERRQ(PetscObjectComm((PetscObject)pep),1,"Simple Refinement not implemented in real scalar for complex eigenvalues");
#endif
      if (pep->npart==1) {
        ierr = BVGetColumn(pep->V,idx_sc[color],&v);CHKERRQ(ierr);
      } else v = ctx->v; 
      ierr = PEPSimpleNRefSetUpSystem(pep,ctx->A,idx_sc[color],&M,&T,ini,t,v);CHKERRQ(ierr);
      ierr = KSPSetOperators(ksp,M,M);CHKERRQ(ierr);
      if (ini) {
        ierr = MatCreateVecs(M,&dvv,NULL);CHKERRQ(ierr);
        ierr = VecDuplicate(dvv,&rr);CHKERRQ(ierr);
        ini = PETSC_FALSE;
      }
      ierr = MatMult(T,v,r);CHKERRQ(ierr);
      ierr = VecGetArray(r,&array);CHKERRQ(ierr);
      if (rank==size-1) {
        ierr = VecGetArray(rr,&array2);
        ierr = PetscMemcpy(array2,array,n*sizeof(PetscScalar));CHKERRQ(ierr);
        array2[n] = 0.0;
        ierr = VecRestoreArray(rr,&array2);
      } else {
        ierr = VecPlaceArray(rr,array);CHKERRQ(ierr);
      }
      ierr = KSPSolve(ksp,rr,dvv);CHKERRQ(ierr);
      if (rank != size-1) {
        ierr = VecResetArray(rr);CHKERRQ(ierr);
      }
      ierr = VecRestoreArray(r,&array);CHKERRQ(ierr);
      ierr = VecGetArray(dvv,&array);CHKERRQ(ierr);
      ierr = VecPlaceArray(dv,array);CHKERRQ(ierr);
      ierr = VecAXPY(v,-1.0,dv);CHKERRQ(ierr);
      ierr = VecNorm(v,NORM_2,&norm);CHKERRQ(ierr);
      ierr = VecScale(v,1.0/norm);CHKERRQ(ierr);
      ierr = VecResetArray(dv);CHKERRQ(ierr);
      if (rank==size-1) pep->eigr[idx_sc[color]] -= array[n];
      ierr = VecRestoreArray(dvv,&array);CHKERRQ(ierr);
      if (pep->npart==1) { ierr = BVRestoreColumn(pep->V,idx_sc[color],&v);CHKERRQ(ierr); } 
    }
  }
  ierr = MatDestroy(&M);CHKERRQ(ierr);
  ierr = MatDestroy(&T);CHKERRQ(ierr);
  ierr = VecDestroy(&t[0]);CHKERRQ(ierr);
  ierr = VecDestroy(&t[1]);CHKERRQ(ierr);
  ierr = VecDestroy(&dv);CHKERRQ(ierr);
  ierr = VecDestroy(&dvv);CHKERRQ(ierr);
  ierr = VecDestroy(&r);CHKERRQ(ierr);
  ierr = VecDestroy(&rr);CHKERRQ(ierr);
  ierr = PetscFree2(idx_sc,its_sc);CHKERRQ(ierr);
  if (pep->npart>1) {
    ierr = VecDestroy(&ctx->vg);CHKERRQ(ierr);
    ierr = VecDestroy(&ctx->v);CHKERRQ(ierr);
    for (i=0;i<pep->nmat;i++) {
      ierr = MatDestroy(&ctx->A[i]);CHKERRQ(ierr);
    }
    for (i=0;i<pep->npart;i++) {
      ierr = VecScatterDestroy(&ctx->scatter_id[i]);CHKERRQ(ierr);
    }
    ierr = PetscFree2(ctx->A,ctx->scatter_id);CHKERRQ(ierr);
  }
  ierr = PetscFree(ctx);CHKERRQ(ierr);
  ierr = PetscLogEventEnd(PEP_Refine,pep,0,0,0);CHKERRQ(ierr);
  PetscFunctionReturn(0);
}<|MERGE_RESOLUTION|>--- conflicted
+++ resolved
@@ -27,6 +27,7 @@
 #define NREF_MAXIT 10
 
 typedef struct {
+  PetscSubcomm  subc;
   VecScatter    *scatter_id;
   Mat           *A;
   Vec           vg,v;
@@ -46,18 +47,21 @@
   ierr = PetscMalloc1(1,ctx_);CHKERRQ(ierr);
   ctx = *ctx_;
   if (pep->npart==1) {
+    ctx->subc = NULL;
     ctx->scatter_id = NULL;
     ctx->A = pep->A;
   } else {
     ierr = PetscMalloc2(pep->nmat,&ctx->A,pep->npart,&ctx->scatter_id);CHKERRQ(ierr);
 
+    /* Split in subcomunicators */
+    ierr = PetscSubcommCreate(PetscObjectComm((PetscObject)pep),&ctx->subc);CHKERRQ(ierr);
+    ierr = PetscSubcommSetNumber(ctx->subc,pep->npart);CHKERRQ(ierr);CHKERRQ(ierr);
+    ierr = PetscSubcommSetType(ctx->subc,PETSC_SUBCOMM_CONTIGUOUS);CHKERRQ(ierr);
+    ierr = PetscLogObjectMemory((PetscObject)pep,sizeof(PetscSubcomm));CHKERRQ(ierr);
+
     /* Duplicate matrices */
     for (i=0;i<pep->nmat;i++) {
-<<<<<<< HEAD
-      ierr = MatGetRedundantMatrix(pep->A[i],0,pep->refinesubc->comm,MAT_INITIAL_MATRIX,&ctx->A[i]);CHKERRQ(ierr);
-=======
       ierr = MatCreateRedundantMatrix(pep->A[i],0,ctx->subc->comm,MAT_INITIAL_MATRIX,&ctx->A[i]);CHKERRQ(ierr);
->>>>>>> a316df47
     }
     ierr = MatCreateVecs(ctx->A[0],&ctx->v,NULL);CHKERRQ(ierr);
 
@@ -110,13 +114,13 @@
   if (pep->npart>1) {
     /* Gather pep->V[idx] from the subcommuniator sc */
     ierr = BVGetColumn(pep->V,idx,&v);CHKERRQ(ierr);
-    if (pep->refinesubc->color==sc) {
+    if (ctx->subc->color==sc) {
       ierr = VecGetArray(ctx->v,&array);CHKERRQ(ierr);
       ierr = VecPlaceArray(ctx->vg,array);CHKERRQ(ierr);
     }
     ierr = VecScatterBegin(ctx->scatter_id[sc],ctx->vg,v,INSERT_VALUES,SCATTER_REVERSE);CHKERRQ(ierr);
     ierr = VecScatterEnd(ctx->scatter_id[sc],ctx->vg,v,INSERT_VALUES,SCATTER_REVERSE);CHKERRQ(ierr);
-    if (pep->refinesubc->color==sc) {
+    if (ctx->subc->color==sc) {
       ierr = VecResetArray(ctx->vg);CHKERRQ(ierr);
       ierr = VecRestoreArray(ctx->v,&array);CHKERRQ(ierr);
     }
@@ -136,13 +140,13 @@
   PetscFunctionBegin;
   if (pep->npart>1) {
     ierr = BVGetColumn(pep->V,idx,&v);CHKERRQ(ierr);
-    if (pep->refinesubc->color==sc) {
+    if (ctx->subc->color==sc) {
       ierr = VecGetArray(ctx->v,&array);CHKERRQ(ierr);
       ierr = VecPlaceArray(ctx->vg,array);CHKERRQ(ierr);
     }
     ierr = VecScatterBegin(ctx->scatter_id[sc],v,ctx->vg,INSERT_VALUES,SCATTER_FORWARD);CHKERRQ(ierr);
     ierr = VecScatterEnd(ctx->scatter_id[sc],v,ctx->vg,INSERT_VALUES,SCATTER_FORWARD);CHKERRQ(ierr);
-    if (pep->refinesubc->color==sc) {
+    if (ctx->subc->color==sc) {
       ierr = VecResetArray(ctx->vg);CHKERRQ(ierr);
       ierr = VecRestoreArray(ctx->v,&array);CHKERRQ(ierr);
     }
@@ -285,6 +289,7 @@
   PetscMPIInt    rank,size;
   KSP            ksp;
   Mat            M=NULL,T=NULL;
+  MPI_Comm       comm;
   Vec            r,v,dv,rr=NULL,dvv=NULL,t[2];
   PetscScalar    *array,*array2;
   PetscReal      norm,error;
@@ -295,7 +300,8 @@
   ierr = PetscLogEventBegin(PEP_Refine,pep,0,0,0);CHKERRQ(ierr);
   ierr = PEPSimpleNRefSetUp(pep,&ctx);CHKERRQ(ierr);
   its = (maxits)?*maxits:NREF_MAXIT;
-  ierr = PEPRefineGetKSP(pep,&ksp);CHKERRQ(ierr);
+  comm = (pep->npart==1)?PetscObjectComm((PetscObject)pep):ctx->subc->comm;
+  ierr = KSPCreate(comm,&ksp);
   if (pep->npart==1) {
     ierr = BVGetColumn(pep->V,0,&v);CHKERRQ(ierr);
   } else v = ctx->v;
@@ -304,12 +310,12 @@
   ierr = VecDuplicate(v,&t[0]);CHKERRQ(ierr);
   ierr = VecDuplicate(v,&t[1]);CHKERRQ(ierr);
   if (pep->npart==1) { ierr = BVRestoreColumn(pep->V,0,&v);CHKERRQ(ierr); }
-  ierr = MPI_Comm_size(((PetscObject)ksp)->comm,&size);CHKERRQ(ierr);
-  ierr = MPI_Comm_rank(((PetscObject)ksp)->comm,&rank);CHKERRQ(ierr);
+  ierr = MPI_Comm_size(comm,&size);CHKERRQ(ierr);
+  ierr = MPI_Comm_rank(comm,&rank);CHKERRQ(ierr);
   ierr = VecGetLocalSize(r,&n);CHKERRQ(ierr);
   ierr = PetscMalloc2(pep->npart,&idx_sc,pep->npart,&its_sc);CHKERRQ(ierr);
   for (i=0;i<pep->npart;i++) its_sc[i] = 0;
-  color = (pep->npart==1)?0:pep->refinesubc->color;
+  color = (pep->npart==1)?0:ctx->subc->color;
    
   /* Loop performing iterative refinements */
   while (!solved) {
@@ -354,6 +360,7 @@
       ierr = PEPSimpleNRefSetUpSystem(pep,ctx->A,idx_sc[color],&M,&T,ini,t,v);CHKERRQ(ierr);
       ierr = KSPSetOperators(ksp,M,M);CHKERRQ(ierr);
       if (ini) {
+        ierr = KSPSetFromOptions(ksp);CHKERRQ(ierr);
         ierr = MatCreateVecs(M,&dvv,NULL);CHKERRQ(ierr);
         ierr = VecDuplicate(dvv,&rr);CHKERRQ(ierr);
         ini = PETSC_FALSE;
@@ -384,6 +391,7 @@
       if (pep->npart==1) { ierr = BVRestoreColumn(pep->V,idx_sc[color],&v);CHKERRQ(ierr); } 
     }
   }
+  ierr = KSPDestroy(&ksp);CHKERRQ(ierr);
   ierr = MatDestroy(&M);CHKERRQ(ierr);
   ierr = MatDestroy(&T);CHKERRQ(ierr);
   ierr = VecDestroy(&t[0]);CHKERRQ(ierr);
@@ -396,6 +404,7 @@
   if (pep->npart>1) {
     ierr = VecDestroy(&ctx->vg);CHKERRQ(ierr);
     ierr = VecDestroy(&ctx->v);CHKERRQ(ierr);
+    ierr = PetscSubcommDestroy(&ctx->subc);CHKERRQ(ierr);
     for (i=0;i<pep->nmat;i++) {
       ierr = MatDestroy(&ctx->A[i]);CHKERRQ(ierr);
     }
