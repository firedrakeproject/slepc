--- conflicted
+++ resolved
@@ -227,10 +227,6 @@
   ierr = PetscLogEventBegin(PEP_Refine,pep,0,0,0);CHKERRQ(ierr);
   ierr = PEPSimpleNRefSetUp(pep,&ctx);CHKERRQ(ierr);
   its = (maxits)?*maxits:NREF_MAXIT;
-<<<<<<< HEAD
-=======
-  comm = (pep->npart==1)?PetscObjectComm((PetscObject)pep):PetscSubcommChild(pep->refinesubc);
->>>>>>> ac23eeca
   ierr = PEPRefineGetKSP(pep,&ksp);CHKERRQ(ierr);
   if (pep->npart==1) {
     ierr = BVGetColumn(pep->V,0,&v);CHKERRQ(ierr);
@@ -280,7 +276,7 @@
     for (i=0;i<pep->npart&&solved;i++) solved = (idx_sc[i]<k)?PETSC_FALSE:PETSC_TRUE;
     if (idx_sc[color]<k) {
 #if !defined(PETSC_USE_COMPLEX)
-      if (pep->eigi[idx_sc[color]]!=0.0) SETERRQ(PetscObjectComm((PetscObject)pep),1,"Simple Refinement not implemented in real scalars for complex eigenvalues");
+      if (pep->eigi[idx_sc[color]]!=0.0) SETERRQ(PetscObjectComm((PetscObject)pep),1,"Simple Refinement not implemented in real scalar for complex eigenvalues");
 #endif
       if (pep->npart==1) {
         ierr = BVGetColumn(pep->V,idx_sc[color],&v);CHKERRQ(ierr);
