--- conflicted
+++ resolved
@@ -471,7 +471,7 @@
   PetscFunctionBegin;
   ierr = PetscMalloc1(pep->nev-1,&tt);CHKERRQ(ierr);
   if (pep->nini==0) {
-    ierr = BVSetRandomColumn(pjd->V,0,pep->rand);CHKERRQ(ierr);
+    ierr = BVSetRandomColumn(pjd->V,0);CHKERRQ(ierr);
     for (i=0;i<pep->nev-1;i++) tt[i] = 0.0;
     ierr = BVGetColumn(pjd->V,0,&vg);CHKERRQ(ierr);
     ierr = PEPJDCopyToExtendedVec(pep,NULL,tt,vg,PETSC_FALSE);CHKERRQ(ierr);
@@ -848,16 +848,9 @@
   } else {
     theta = pep->target;
     nv = 1;
-<<<<<<< HEAD
-    ierr = BVSetRandomColumn(pep->V,0);CHKERRQ(ierr);
-    ierr = BVNormColumn(pep->V,0,NORM_2,&norm);CHKERRQ(ierr);
-    ierr = BVScaleColumn(pep->V,0,1.0/norm);CHKERRQ(ierr);
-  } else nv = pep->nini;
-=======
   }
   ierr = PEPJDProcessInitialSpace(pep,ww);CHKERRQ(ierr);
   ierr = BVCopyVec(pjd->V,0,u);CHKERRQ(ierr);
->>>>>>> 38e4f685
 
   /* Restart loop */
   while (pep->reason == PEP_CONVERGED_ITERATING) {
@@ -899,26 +892,11 @@
 
     /* Replace preconditioner with one containing projectors */
     if (!pjd->pcshell) {
-<<<<<<< HEAD
-      ierr = PCCreate(PetscObjectComm((PetscObject)ksp),&pjd->pcshell);CHKERRQ(ierr);
-      ierr = PCSetType(pjd->pcshell,PCSHELL);CHKERRQ(ierr);
-      ierr = PCShellSetName(pjd->pcshell,"PCPEPJD");CHKERRQ(ierr);
-      ierr = PCShellSetApply(pjd->pcshell,PCShellApply_PEPJD);CHKERRQ(ierr);
-      ierr = PetscNew(&pcctx);CHKERRQ(ierr);
-      ierr = PCShellSetContext(pjd->pcshell,pcctx);CHKERRQ(ierr);
-      ierr = PCSetOperators(pjd->pcshell,Ptheta,Ptheta);CHKERRQ(ierr);
-      ierr = VecDuplicate(u,&pcctx->Bp);CHKERRQ(ierr);
-      ierr = KSPGetPC(ksp,&pcctx->pc);CHKERRQ(ierr);
-      ierr = PetscObjectReference((PetscObject)pcctx->pc);CHKERRQ(ierr);
-    } else {
-      ierr = KSPGetPC(ksp,&pcctx->pc);CHKERRQ(ierr);
-=======
       ierr = PEPJDCreateShellPC(pep);CHKERRQ(ierr);
       ierr = PCShellGetContext(pjd->pcshell,(void**)&pcctx);CHKERRQ(ierr);
       ierr = MatShellGetContext(pjd->Pshell,(void**)&matctx);CHKERRQ(ierr);
       matctx->work = ww;
       pcctx->work  = ww;
->>>>>>> 38e4f685
     }
     ierr = PEPJDPCMatSetUp(pep,theta);CHKERRQ(ierr);
     
