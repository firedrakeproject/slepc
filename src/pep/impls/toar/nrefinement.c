--- conflicted
+++ resolved
@@ -644,13 +644,7 @@
     ierr = MatShellGetContext(M,&ctx);CHKERRQ(ierr);
     fh = ctx->fih;
   }
-<<<<<<< HEAD
-  ierr = BVDuplicate(pep->V,&W);CHKERRQ(ierr);
-  ierr = BVResize(W,PetscMax(k,nmat),PETSC_FALSE);CHKERRQ(ierr);  /* //////////////// */
-=======
-  ierr = PEPGetDimensions(pep,NULL,&ncv,NULL);CHKERRQ(ierr);
   ierr = BVDuplicateResize(pep->V,PetscMax(k,nmat),&W);CHKERRQ(ierr);
->>>>>>> f6ccb6e6
   ierr = PetscMemzero(dVS,2*k*k*sizeof(PetscScalar));CHKERRQ(ierr);
   ierr = PetscMemzero(DfH,lda*k*sizeof(PetscScalar));CHKERRQ(ierr);
   ierr = STGetTransform(pep->st,&flg);CHKERRQ(ierr);
