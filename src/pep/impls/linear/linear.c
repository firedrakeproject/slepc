/*
   Explicit linearization for polynomial eigenproblems.

   - - - - - - - - - - - - - - - - - - - - - - - - - - - - - - - - - - - - - -
   SLEPc - Scalable Library for Eigenvalue Problem Computations
   Copyright (c) 2002-2016, Universitat Politecnica de Valencia, Spain

   This file is part of SLEPc.

   SLEPc is free software: you can redistribute it and/or modify it under  the
   terms of version 3 of the GNU Lesser General Public License as published by
   the Free Software Foundation.

   SLEPc  is  distributed in the hope that it will be useful, but WITHOUT  ANY
   WARRANTY;  without even the implied warranty of MERCHANTABILITY or  FITNESS
   FOR  A  PARTICULAR PURPOSE. See the GNU Lesser General Public  License  for
   more details.

   You  should have received a copy of the GNU Lesser General  Public  License
   along with SLEPc. If not, see <http://www.gnu.org/licenses/>.
   - - - - - - - - - - - - - - - - - - - - - - - - - - - - - - - - - - - - - -
*/

#include <slepc/private/pepimpl.h>         /*I "slepcpep.h" I*/
#include "linearp.h"

static PetscErrorCode MatMult_Linear_Shift(Mat M,Vec x,Vec y)
{
  PetscErrorCode    ierr;
  PEP_LINEAR        *ctx;
  PEP               pep;
  const PetscScalar *px;
  PetscScalar       *py,a,sigma=0.0;
  PetscInt          nmat,deg,i,m;
  Vec               x1,x2,x3,y1,aux;
  PetscReal         *ca,*cb,*cg;
  PetscBool         flg;

  PetscFunctionBegin;
  ierr = MatShellGetContext(M,(void**)&ctx);CHKERRQ(ierr);
  pep = ctx->pep;
  ierr = STGetTransform(pep->st,&flg);CHKERRQ(ierr);
  if (!flg) {
    ierr = STGetShift(pep->st,&sigma);CHKERRQ(ierr);
  }
  nmat = pep->nmat;
  deg = nmat-1;
  m = pep->nloc;
  ca = pep->pbc;
  cb = pep->pbc+nmat;
  cg = pep->pbc+2*nmat;
  x1=ctx->w[0];x2=ctx->w[1];x3=ctx->w[2];y1=ctx->w[3];aux=ctx->w[4];

  ierr = VecSet(y,0.0);CHKERRQ(ierr);
  ierr = VecGetArrayRead(x,&px);CHKERRQ(ierr);
  ierr = VecGetArray(y,&py);CHKERRQ(ierr);
  a = 1.0;

  /* first block */
  ierr = VecPlaceArray(x2,px);CHKERRQ(ierr);
  ierr = VecPlaceArray(x3,px+m);CHKERRQ(ierr);
  ierr = VecPlaceArray(y1,py);CHKERRQ(ierr);
  ierr = VecAXPY(y1,cb[0]-sigma,x2);CHKERRQ(ierr);
  ierr = VecAXPY(y1,ca[0],x3);CHKERRQ(ierr);
  ierr = VecResetArray(x2);CHKERRQ(ierr);
  ierr = VecResetArray(x3);CHKERRQ(ierr);
  ierr = VecResetArray(y1);CHKERRQ(ierr);

  /* inner blocks */
  for (i=1;i<deg-1;i++) {
    ierr = VecPlaceArray(x1,px+(i-1)*m);CHKERRQ(ierr);
    ierr = VecPlaceArray(x2,px+i*m);CHKERRQ(ierr);
    ierr = VecPlaceArray(x3,px+(i+1)*m);CHKERRQ(ierr);
    ierr = VecPlaceArray(y1,py+i*m);CHKERRQ(ierr);
    ierr = VecAXPY(y1,cg[i],x1);CHKERRQ(ierr);
    ierr = VecAXPY(y1,cb[i]-sigma,x2);CHKERRQ(ierr);
    ierr = VecAXPY(y1,ca[i],x3);CHKERRQ(ierr);
    ierr = VecResetArray(x1);CHKERRQ(ierr);
    ierr = VecResetArray(x2);CHKERRQ(ierr);
    ierr = VecResetArray(x3);CHKERRQ(ierr);
    ierr = VecResetArray(y1);CHKERRQ(ierr);
  }

  /* last block */
  ierr = VecPlaceArray(y1,py+(deg-1)*m);CHKERRQ(ierr);
  for (i=0;i<deg;i++) {
    ierr = VecPlaceArray(x1,px+i*m);CHKERRQ(ierr);
    ierr = STMatMult(pep->st,i,x1,aux);CHKERRQ(ierr);
    ierr = VecAXPY(y1,a,aux);CHKERRQ(ierr);
    ierr = VecResetArray(x1);CHKERRQ(ierr);
    a *= pep->sfactor;
  }
  ierr = VecCopy(y1,aux);CHKERRQ(ierr);
  ierr = STMatSolve(pep->st,aux,y1);CHKERRQ(ierr);
  ierr = VecScale(y1,-ca[deg-1]/a);CHKERRQ(ierr);
  ierr = VecPlaceArray(x1,px+(deg-2)*m);CHKERRQ(ierr);
  ierr = VecPlaceArray(x2,px+(deg-1)*m);CHKERRQ(ierr);
  ierr = VecAXPY(y1,cg[deg-1],x1);CHKERRQ(ierr);
  ierr = VecAXPY(y1,cb[deg-1]-sigma,x2);CHKERRQ(ierr);
  ierr = VecResetArray(x1);CHKERRQ(ierr);
  ierr = VecResetArray(x2);CHKERRQ(ierr);
  ierr = VecResetArray(y1);CHKERRQ(ierr);

  ierr = VecRestoreArrayRead(x,&px);CHKERRQ(ierr);
  ierr = VecRestoreArray(y,&py);CHKERRQ(ierr);
  PetscFunctionReturn(0);
}

static PetscErrorCode MatMult_Linear_Sinvert(Mat M,Vec x,Vec y)
{
  PetscErrorCode    ierr;
  PEP_LINEAR        *ctx;
  PEP               pep;
  const PetscScalar *px;
  PetscScalar       *py,a,sigma,t=1.0,tp=0.0,tt;
  PetscInt          nmat,deg,i,m;
  Vec               x1,y1,y2,y3,aux,aux2;
  PetscReal         *ca,*cb,*cg;

  PetscFunctionBegin;
  ierr = MatShellGetContext(M,(void**)&ctx);CHKERRQ(ierr);
  pep = ctx->pep;
  nmat = pep->nmat;
  deg = nmat-1;
  m = pep->nloc;
  ca = pep->pbc;
  cb = pep->pbc+nmat;
  cg = pep->pbc+2*nmat;
  x1=ctx->w[0];y1=ctx->w[1];y2=ctx->w[2];y3=ctx->w[3];aux=ctx->w[4];aux2=ctx->w[5];
  ierr = EPSGetTarget(ctx->eps,&sigma);CHKERRQ(ierr);
  ierr = VecSet(y,0.0);CHKERRQ(ierr);
  ierr = VecGetArrayRead(x,&px);CHKERRQ(ierr);
  ierr = VecGetArray(y,&py);CHKERRQ(ierr);
  a = pep->sfactor;

  /* first block */
  ierr = VecPlaceArray(x1,px);CHKERRQ(ierr);
  ierr = VecPlaceArray(y1,py+m);CHKERRQ(ierr);
  ierr = VecCopy(x1,y1);CHKERRQ(ierr);
  ierr = VecScale(y1,1.0/ca[0]);CHKERRQ(ierr);
  ierr = VecResetArray(x1);CHKERRQ(ierr);
  ierr = VecResetArray(y1);CHKERRQ(ierr);

  /* second block */
  if (deg>2) {
    ierr = VecPlaceArray(x1,px+m);CHKERRQ(ierr);
    ierr = VecPlaceArray(y1,py+m);CHKERRQ(ierr);
    ierr = VecPlaceArray(y2,py+2*m);CHKERRQ(ierr);
    ierr = VecCopy(x1,y2);CHKERRQ(ierr);
    ierr = VecAXPY(y2,sigma-cb[1],y1);CHKERRQ(ierr);
    ierr = VecScale(y2,1.0/ca[1]);CHKERRQ(ierr);
    ierr = VecResetArray(x1);CHKERRQ(ierr);
    ierr = VecResetArray(y1);CHKERRQ(ierr);
    ierr = VecResetArray(y2);CHKERRQ(ierr);
  }

  /* inner blocks */
  for (i=2;i<deg-1;i++) {
    ierr = VecPlaceArray(x1,px+i*m);CHKERRQ(ierr);
    ierr = VecPlaceArray(y1,py+(i-1)*m);CHKERRQ(ierr);
    ierr = VecPlaceArray(y2,py+i*m);CHKERRQ(ierr);
    ierr = VecPlaceArray(y3,py+(i+1)*m);CHKERRQ(ierr);
    ierr = VecCopy(x1,y3);CHKERRQ(ierr);
    ierr = VecAXPY(y3,sigma-cb[i],y2);CHKERRQ(ierr);
    ierr = VecAXPY(y3,-cg[i],y1);CHKERRQ(ierr);
    ierr = VecScale(y3,1.0/ca[i]);CHKERRQ(ierr);
    ierr = VecResetArray(x1);CHKERRQ(ierr);
    ierr = VecResetArray(y1);CHKERRQ(ierr);
    ierr = VecResetArray(y2);CHKERRQ(ierr);
    ierr = VecResetArray(y3);CHKERRQ(ierr);
  }

  /* last block */
  ierr = VecPlaceArray(y1,py);CHKERRQ(ierr);
  for (i=0;i<deg-2;i++) {
    ierr = VecPlaceArray(y2,py+(i+1)*m);CHKERRQ(ierr);
    ierr = STMatMult(pep->st,i+1,y2,aux);CHKERRQ(ierr);
    ierr = VecAXPY(y1,a,aux);CHKERRQ(ierr);
    ierr = VecResetArray(y2);CHKERRQ(ierr);
    a *= pep->sfactor;
  }
  i = deg-2;
  ierr = VecPlaceArray(y2,py+(i+1)*m);CHKERRQ(ierr);
  ierr = VecPlaceArray(y3,py+i*m);CHKERRQ(ierr);
  ierr = VecCopy(y2,aux2);CHKERRQ(ierr);
  ierr = VecAXPY(aux2,cg[i+1]/ca[i+1],y3);CHKERRQ(ierr);
  ierr = STMatMult(pep->st,i+1,aux2,aux);CHKERRQ(ierr);
  ierr = VecAXPY(y1,a,aux);CHKERRQ(ierr);
  ierr = VecResetArray(y2);CHKERRQ(ierr);
  ierr = VecResetArray(y3);CHKERRQ(ierr);
  a *= pep->sfactor;
  i = deg-1;
  ierr = VecPlaceArray(x1,px+i*m);CHKERRQ(ierr);
  ierr = VecPlaceArray(y3,py+i*m);CHKERRQ(ierr);
  ierr = VecCopy(x1,aux2);CHKERRQ(ierr);
  ierr = VecAXPY(aux2,sigma-cb[i],y3);CHKERRQ(ierr);
  ierr = VecScale(aux2,1.0/ca[i]);CHKERRQ(ierr);
  ierr = STMatMult(pep->st,i+1,aux2,aux);CHKERRQ(ierr);
  ierr = VecAXPY(y1,a,aux);CHKERRQ(ierr);
  ierr = VecResetArray(x1);CHKERRQ(ierr);
  ierr = VecResetArray(y3);CHKERRQ(ierr);

  ierr = VecCopy(y1,aux);CHKERRQ(ierr);
  ierr = STMatSolve(pep->st,aux,y1);CHKERRQ(ierr);
  ierr = VecScale(y1,-1.0);CHKERRQ(ierr);

  /* final update */
  for (i=1;i<deg;i++) {
    ierr = VecPlaceArray(y2,py+i*m);CHKERRQ(ierr);
    tt = t;
    t = ((sigma-cb[i-1])*t-cg[i-1]*tp)/ca[i-1]; /* i-th basis polynomial */
    tp = tt;
    ierr = VecAXPY(y2,t,y1);CHKERRQ(ierr);
    ierr = VecResetArray(y2);CHKERRQ(ierr);
  }
  ierr = VecResetArray(y1);CHKERRQ(ierr);

  ierr = VecRestoreArrayRead(x,&px);CHKERRQ(ierr);
  ierr = VecRestoreArray(y,&py);CHKERRQ(ierr);
  PetscFunctionReturn(0);
}

static PetscErrorCode BackTransform_Linear(ST st,PetscInt n,PetscScalar *eigr,PetscScalar *eigi)
{
  PetscErrorCode ierr;
  PEP_LINEAR     *ctx;
  ST             stctx;

  PetscFunctionBegin;
  ierr = STShellGetContext(st,(void**)&ctx);CHKERRQ(ierr);
  ierr = PEPGetST(ctx->pep,&stctx);CHKERRQ(ierr);
  ierr = STBackTransform(stctx,n,eigr,eigi);CHKERRQ(ierr);
  PetscFunctionReturn(0);
}

static PetscErrorCode Apply_Linear(ST st,Vec x,Vec y)
{
  PetscErrorCode ierr;
  PEP_LINEAR     *ctx;

  PetscFunctionBegin;
  ierr = STShellGetContext(st,(void**)&ctx);CHKERRQ(ierr);
  ierr = MatMult(ctx->A,x,y);CHKERRQ(ierr);
  PetscFunctionReturn(0);
}

PetscErrorCode PEPSetUp_Linear(PEP pep)
{
  PetscErrorCode ierr;
  PEP_LINEAR     *ctx = (PEP_LINEAR*)pep->data;
  ST             st;
  PetscInt       i=0,deg=pep->nmat-1;
  EPSWhich       which = EPS_LARGEST_MAGNITUDE;
  EPSProblemType ptype;
  PetscBool      trackall,istrivial,transf,shift,sinv,ks;
  PetscScalar    sigma,*epsarray,*peparray;
  Vec            veps,w=NULL;
  /* function tables */
  PetscErrorCode (*fcreate[][2])(MPI_Comm,PEP_LINEAR*,Mat*) = {
    { MatCreateExplicit_Linear_N1A, MatCreateExplicit_Linear_N1B },   /* N1 */
    { MatCreateExplicit_Linear_N2A, MatCreateExplicit_Linear_N2B },   /* N2 */
    { MatCreateExplicit_Linear_S1A, MatCreateExplicit_Linear_S1B },   /* S1 */
    { MatCreateExplicit_Linear_S2A, MatCreateExplicit_Linear_S2B },   /* S2 */
    { MatCreateExplicit_Linear_H1A, MatCreateExplicit_Linear_H1B },   /* H1 */
    { MatCreateExplicit_Linear_H2A, MatCreateExplicit_Linear_H2B }    /* H2 */
  };

  PetscFunctionBegin;
  if (pep->stopping!=PEPStoppingBasic) SETERRQ(PetscObjectComm((PetscObject)pep),PETSC_ERR_SUP,"User-defined stopping test not supported");
  pep->lineariz = PETSC_TRUE;
  if (!ctx->cform) ctx->cform = 1;
  ierr = STGetTransform(pep->st,&transf);CHKERRQ(ierr);
  ierr = PetscObjectTypeCompare((PetscObject)pep->st,STSHIFT,&shift);CHKERRQ(ierr);
  ierr = PetscObjectTypeCompare((PetscObject)pep->st,STSINVERT,&sinv);CHKERRQ(ierr);
  if (!shift && !sinv) SETERRQ(PetscObjectComm((PetscObject)pep),PETSC_ERR_SUP,"Only STSHIFT and STSINVERT spectral transformations can be used");
  if (!pep->which) {
    if (sinv) pep->which = PEP_TARGET_MAGNITUDE;
    else pep->which = PEP_LARGEST_MAGNITUDE;
  }
  ierr = STSetUp(pep->st);CHKERRQ(ierr);
  if (!ctx->eps) { ierr = PEPLinearGetEPS(pep,&ctx->eps);CHKERRQ(ierr); }
  ierr = EPSGetST(ctx->eps,&st);CHKERRQ(ierr);
  if (!transf && !ctx->usereps) { ierr = EPSSetTarget(ctx->eps,pep->target);CHKERRQ(ierr); }
  if (sinv && !transf && !ctx->usereps) { ierr = STSetDefaultShift(st,pep->target);CHKERRQ(ierr); }
  /* compute scale factor if not set by user */
  ierr = PEPComputeScaleFactor(pep);CHKERRQ(ierr);

  if (ctx->explicitmatrix) {
    if (transf) SETERRQ(PetscObjectComm((PetscObject)pep),PETSC_ERR_SUP,"Explicit matrix option is not implemented with st-transform flag active");
    if (pep->nmat!=3) SETERRQ(PetscObjectComm((PetscObject)pep),PETSC_ERR_SUP,"Explicit matrix option only available for quadratic problems");
    if (pep->basis!=PEP_BASIS_MONOMIAL) SETERRQ(PetscObjectComm((PetscObject)pep),PETSC_ERR_SUP,"Explicit matrix option not implemented for non-monomial bases");
    if (pep->scale==PEP_SCALE_DIAGONAL || pep->scale==PEP_SCALE_BOTH) SETERRQ(PetscObjectComm((PetscObject)pep),PETSC_ERR_SUP,"Diagonal scaling not allowed in PEPLINEAR with explicit matrices");
    if (sinv && !transf) { ierr = STSetType(st,STSINVERT);CHKERRQ(ierr); }
    ierr = RGPushScale(pep->rg,1.0/pep->sfactor);CHKERRQ(ierr);
    ierr = STGetTOperators(pep->st,0,&ctx->K);CHKERRQ(ierr);
    ierr = STGetTOperators(pep->st,1,&ctx->C);CHKERRQ(ierr);
    ierr = STGetTOperators(pep->st,2,&ctx->M);CHKERRQ(ierr);
    ctx->sfactor = pep->sfactor;
    ctx->dsfactor = pep->dsfactor;

    ierr = MatDestroy(&ctx->A);CHKERRQ(ierr);
    ierr = MatDestroy(&ctx->B);CHKERRQ(ierr);
    ierr = VecDestroy(&ctx->w[0]);CHKERRQ(ierr);
    ierr = VecDestroy(&ctx->w[1]);CHKERRQ(ierr);
    ierr = VecDestroy(&ctx->w[2]);CHKERRQ(ierr);
    ierr = VecDestroy(&ctx->w[3]);CHKERRQ(ierr);

    switch (pep->problem_type) {
      case PEP_GENERAL:    i = 0; break;
      case PEP_HERMITIAN:  i = 2; break;
      case PEP_GYROSCOPIC: i = 4; break;
    }
    i += ctx->cform-1;

    ierr = (*fcreate[i][0])(PetscObjectComm((PetscObject)pep),ctx,&ctx->A);CHKERRQ(ierr);
    ierr = (*fcreate[i][1])(PetscObjectComm((PetscObject)pep),ctx,&ctx->B);CHKERRQ(ierr);
    ierr = PetscLogObjectParent((PetscObject)pep,(PetscObject)ctx->A);CHKERRQ(ierr);
    ierr = PetscLogObjectParent((PetscObject)pep,(PetscObject)ctx->B);CHKERRQ(ierr);

  } else {   /* implicit matrix */
    if (pep->problem_type!=PEP_GENERAL) SETERRQ(PetscObjectComm((PetscObject)pep),PETSC_ERR_SUP,"Must use the explicit matrix option if problem type is not general");
    if (!((PetscObject)(ctx->eps))->type_name) {
      ierr = EPSSetType(ctx->eps,EPSKRYLOVSCHUR);CHKERRQ(ierr);
    } else {
      ierr = PetscObjectTypeCompare((PetscObject)ctx->eps,EPSKRYLOVSCHUR,&ks);CHKERRQ(ierr);
      if (!ks) SETERRQ(PetscObjectComm((PetscObject)pep),PETSC_ERR_SUP,"Implicit matrix option only implemented for Krylov-Schur");
    }
    if (ctx->cform!=1) SETERRQ(PetscObjectComm((PetscObject)pep),PETSC_ERR_SUP,"Implicit matrix option not available for 2nd companion form");
    ierr = STSetType(st,STSHELL);CHKERRQ(ierr);
    ierr = STShellSetContext(st,(PetscObject)ctx);CHKERRQ(ierr);
    if (!transf) { ierr = STShellSetBackTransform(st,BackTransform_Linear);CHKERRQ(ierr); }
    ierr = VecCreateMPIWithArray(PetscObjectComm((PetscObject)pep),1,pep->nloc,pep->n,NULL,&ctx->w[0]);CHKERRQ(ierr);
    ierr = VecCreateMPIWithArray(PetscObjectComm((PetscObject)pep),1,pep->nloc,pep->n,NULL,&ctx->w[1]);CHKERRQ(ierr);
    ierr = VecCreateMPIWithArray(PetscObjectComm((PetscObject)pep),1,pep->nloc,pep->n,NULL,&ctx->w[2]);CHKERRQ(ierr);
    ierr = VecCreateMPIWithArray(PetscObjectComm((PetscObject)pep),1,pep->nloc,pep->n,NULL,&ctx->w[3]);CHKERRQ(ierr);
    ierr = MatCreateVecs(pep->A[0],&ctx->w[4],NULL);CHKERRQ(ierr);
    ierr = MatCreateVecs(pep->A[0],&ctx->w[5],NULL);CHKERRQ(ierr);
    ierr = PetscLogObjectParents(pep,6,ctx->w);CHKERRQ(ierr);
    ierr = MatCreateShell(PetscObjectComm((PetscObject)pep),deg*pep->nloc,deg*pep->nloc,deg*pep->n,deg*pep->n,ctx,&ctx->A);CHKERRQ(ierr);
    if (sinv && !transf) {
      ierr = MatShellSetOperation(ctx->A,MATOP_MULT,(void(*)(void))MatMult_Linear_Sinvert);CHKERRQ(ierr);
    } else {
      ierr = MatShellSetOperation(ctx->A,MATOP_MULT,(void(*)(void))MatMult_Linear_Shift);CHKERRQ(ierr);
    }
    ierr = STShellSetApply(st,Apply_Linear);CHKERRQ(ierr);
    ierr = PetscLogObjectParent((PetscObject)pep,(PetscObject)ctx->A);CHKERRQ(ierr);
    ctx->pep = pep;

    ierr = PEPBasisCoefficients(pep,pep->pbc);CHKERRQ(ierr);
    if (!transf) {
      ierr = PetscMalloc1(pep->nmat,&pep->solvematcoeffs);CHKERRQ(ierr);
      ierr = PetscLogObjectMemory((PetscObject)pep,pep->nmat*sizeof(PetscScalar));CHKERRQ(ierr);
      if (sinv) {
        ierr = PEPEvaluateBasis(pep,pep->target,0,pep->solvematcoeffs,NULL);CHKERRQ(ierr);
      } else {
        for (i=0;i<deg;i++) pep->solvematcoeffs[i] = 0.0;
        pep->solvematcoeffs[deg] = 1.0;
      }
      ierr = STScaleShift(pep->st,1.0/pep->sfactor);CHKERRQ(ierr);
      ierr = RGPushScale(pep->rg,1.0/pep->sfactor);CHKERRQ(ierr);
    }
    if (pep->sfactor!=1.0) {
      for (i=0;i<pep->nmat;i++) {
        pep->pbc[pep->nmat+i] /= pep->sfactor;
        pep->pbc[2*pep->nmat+i] /= pep->sfactor*pep->sfactor;
      }
    }
  }

  ierr = EPSSetOperators(ctx->eps,ctx->A,ctx->B);CHKERRQ(ierr);
  ierr = EPSGetProblemType(ctx->eps,&ptype);CHKERRQ(ierr);
  if (!ptype) {
    if (ctx->explicitmatrix) {
      ierr = EPSSetProblemType(ctx->eps,EPS_GNHEP);CHKERRQ(ierr);
    } else {
      ierr = EPSSetProblemType(ctx->eps,EPS_NHEP);CHKERRQ(ierr);
    }
  }
  if (!ctx->usereps) {
    if (transf) which = EPS_LARGEST_MAGNITUDE;
    else {
      switch (pep->which) {
          case PEP_LARGEST_MAGNITUDE:  which = EPS_LARGEST_MAGNITUDE; break;
          case PEP_SMALLEST_MAGNITUDE: which = EPS_SMALLEST_MAGNITUDE; break;
          case PEP_LARGEST_REAL:       which = EPS_LARGEST_REAL; break;
          case PEP_SMALLEST_REAL:      which = EPS_SMALLEST_REAL; break;
          case PEP_LARGEST_IMAGINARY:  which = EPS_LARGEST_IMAGINARY; break;
          case PEP_SMALLEST_IMAGINARY: which = EPS_SMALLEST_IMAGINARY; break;
          case PEP_TARGET_MAGNITUDE:   which = EPS_TARGET_MAGNITUDE; break;
          case PEP_TARGET_REAL:        which = EPS_TARGET_REAL; break;
          case PEP_TARGET_IMAGINARY:   which = EPS_TARGET_IMAGINARY; break;
          case PEP_WHICH_USER:         which = EPS_WHICH_USER;
            ierr = EPSSetEigenvalueComparison(ctx->eps,pep->sc->comparison,pep->sc->comparisonctx);CHKERRQ(ierr);
            break;
      }
    }
    ierr = EPSSetWhichEigenpairs(ctx->eps,which);CHKERRQ(ierr);

    ierr = EPSSetDimensions(ctx->eps,pep->nev,pep->ncv?pep->ncv:PETSC_DEFAULT,pep->mpd?pep->mpd:PETSC_DEFAULT);CHKERRQ(ierr);
    ierr = EPSSetTolerances(ctx->eps,pep->tol==PETSC_DEFAULT?SLEPC_DEFAULT_TOL:pep->tol,pep->max_it?pep->max_it:PETSC_DEFAULT);CHKERRQ(ierr);
  }
  ierr = RGIsTrivial(pep->rg,&istrivial);CHKERRQ(ierr);
  if (!istrivial) {
    if (transf) SETERRQ(PetscObjectComm((PetscObject)pep),PETSC_ERR_SUP,"PEPLINEAR does not support a nontrivial region with st-transform");
    ierr = EPSSetRG(ctx->eps,pep->rg);CHKERRQ(ierr);
  }
  /* Transfer the trackall option from pep to eps */
  ierr = PEPGetTrackAll(pep,&trackall);CHKERRQ(ierr);
  ierr = EPSSetTrackAll(ctx->eps,trackall);CHKERRQ(ierr);

  /* temporary change of target */
  if (pep->sfactor!=1.0) {
    ierr = EPSGetTarget(ctx->eps,&sigma);CHKERRQ(ierr);
    ierr = EPSSetTarget(ctx->eps,sigma/pep->sfactor);CHKERRQ(ierr);
  }

  /* process initial vector */
  if (pep->nini<0) {
    ierr = VecCreateMPI(PetscObjectComm((PetscObject)ctx->eps),deg*pep->nloc,deg*pep->n,&veps);CHKERRQ(ierr);
    ierr = VecGetArray(veps,&epsarray);CHKERRQ(ierr);
    for (i=0;i<deg;i++) {
      if (i<-pep->nini) {
        ierr = VecGetArray(pep->IS[i],&peparray);CHKERRQ(ierr);
        ierr = PetscMemcpy(epsarray+i*pep->nloc,peparray,pep->nloc*sizeof(PetscScalar));CHKERRQ(ierr);
        ierr = VecRestoreArray(pep->IS[i],&peparray);CHKERRQ(ierr);
      } else {
        if (!w) { ierr = VecDuplicate(pep->IS[0],&w);CHKERRQ(ierr); }
        ierr = VecSetRandom(w,NULL);CHKERRQ(ierr);
        ierr = VecGetArray(w,&peparray);CHKERRQ(ierr);
        ierr = PetscMemcpy(epsarray+i*pep->nloc,peparray,pep->nloc*sizeof(PetscScalar));CHKERRQ(ierr);
        ierr = VecRestoreArray(w,&peparray);CHKERRQ(ierr);
      }
    }
    ierr = VecRestoreArray(veps,&epsarray);CHKERRQ(ierr);
    ierr = EPSSetInitialSpace(ctx->eps,1,&veps);CHKERRQ(ierr);
    ierr = VecDestroy(&veps);CHKERRQ(ierr);
<<<<<<< HEAD
    if (w) { ierr = VecDestroy(&w);CHKERRQ(ierr); }
=======
    ierr = VecDestroy(&w);CHKERRQ(ierr);
>>>>>>> 9b98c393
    ierr = SlepcBasisDestroy_Private(&pep->nini,&pep->IS);CHKERRQ(ierr);
  }

  ierr = EPSSetUp(ctx->eps);CHKERRQ(ierr);
  ierr = EPSGetDimensions(ctx->eps,NULL,&pep->ncv,&pep->mpd);CHKERRQ(ierr);
  ierr = EPSGetTolerances(ctx->eps,NULL,&pep->max_it);CHKERRQ(ierr);
  ierr = PEPAllocateSolution(pep,0);CHKERRQ(ierr);
  PetscFunctionReturn(0);
}

/*
   PEPLinearExtract_Residual - Auxiliary routine that copies the solution of the
   linear eigenproblem to the PEP object. The eigenvector of the generalized
   problem is supposed to be
                               z = [  x  ]
                                   [ l*x ]
   The eigenvector is taken from z(1:n) or z(n+1:2*n) depending on the explicitly
   computed residual norm.
   Finally, x is normalized so that ||x||_2 = 1.
*/
static PetscErrorCode PEPLinearExtract_Residual(PEP pep,EPS eps)
{
  PetscErrorCode    ierr;
  PetscInt          i,k;
  const PetscScalar *px;
  PetscScalar       *er=pep->eigr,*ei=pep->eigi;
  PetscReal         rn1,rn2;
  Vec               xr,xi=NULL,wr;
  Mat               A;
#if !defined(PETSC_USE_COMPLEX)
  Vec               wi;
  const PetscScalar *py;
#endif

  PetscFunctionBegin;
#if defined(PETSC_USE_COMPLEX)
  ierr = PEPSetWorkVecs(pep,2);CHKERRQ(ierr);
#else
  ierr = PEPSetWorkVecs(pep,4);CHKERRQ(ierr);
#endif
  ierr = EPSGetOperators(eps,&A,NULL);CHKERRQ(ierr);
  ierr = MatCreateVecs(A,&xr,NULL);CHKERRQ(ierr);
  ierr = VecCreateMPIWithArray(PetscObjectComm((PetscObject)pep),1,pep->nloc,pep->n,NULL,&wr);CHKERRQ(ierr);
#if !defined(PETSC_USE_COMPLEX)
  ierr = VecDuplicate(xr,&xi);CHKERRQ(ierr);
  ierr = VecCreateMPIWithArray(PetscObjectComm((PetscObject)pep),1,pep->nloc,pep->n,NULL,&wi);CHKERRQ(ierr);
#endif
  for (i=0;i<pep->nconv;i++) {
    ierr = EPSGetEigenpair(eps,i,NULL,NULL,xr,xi);CHKERRQ(ierr);
#if !defined(PETSC_USE_COMPLEX)
    if (ei[i]!=0.0) {   /* complex conjugate pair */
      ierr = VecGetArrayRead(xr,&px);CHKERRQ(ierr);
      ierr = VecGetArrayRead(xi,&py);CHKERRQ(ierr);
      ierr = VecPlaceArray(wr,px);CHKERRQ(ierr);
      ierr = VecPlaceArray(wi,py);CHKERRQ(ierr);
      ierr = SlepcVecNormalize(wr,wi,PETSC_TRUE,NULL);CHKERRQ(ierr);
      ierr = PEPComputeResidualNorm_Private(pep,er[i],ei[i],wr,wi,pep->work,&rn1);CHKERRQ(ierr);
      ierr = BVInsertVec(pep->V,i,wr);CHKERRQ(ierr);
      ierr = BVInsertVec(pep->V,i+1,wi);CHKERRQ(ierr);
      for (k=1;k<pep->nmat-1;k++) {
        ierr = VecResetArray(wr);CHKERRQ(ierr);
        ierr = VecResetArray(wi);CHKERRQ(ierr);
        ierr = VecPlaceArray(wr,px+k*pep->nloc);CHKERRQ(ierr);
        ierr = VecPlaceArray(wi,py+k*pep->nloc);CHKERRQ(ierr);
        ierr = SlepcVecNormalize(wr,wi,PETSC_TRUE,NULL);CHKERRQ(ierr);
        ierr = PEPComputeResidualNorm_Private(pep,er[i],ei[i],wr,wi,pep->work,&rn2);CHKERRQ(ierr);
        if (rn1>rn2) {
          ierr = BVInsertVec(pep->V,i,wr);CHKERRQ(ierr);
          ierr = BVInsertVec(pep->V,i+1,wi);CHKERRQ(ierr);
          rn1 = rn2;
        }
      }
      ierr = VecResetArray(wr);CHKERRQ(ierr);
      ierr = VecResetArray(wi);CHKERRQ(ierr);
      ierr = VecRestoreArrayRead(xr,&px);CHKERRQ(ierr);
      ierr = VecRestoreArrayRead(xi,&py);CHKERRQ(ierr);
      i++;
    } else   /* real eigenvalue */
#endif
    {
      ierr = VecGetArrayRead(xr,&px);CHKERRQ(ierr);
      ierr = VecPlaceArray(wr,px);CHKERRQ(ierr);
      ierr = SlepcVecNormalize(wr,NULL,PETSC_FALSE,NULL);CHKERRQ(ierr);
      ierr = PEPComputeResidualNorm_Private(pep,er[i],ei[i],wr,NULL,pep->work,&rn1);CHKERRQ(ierr);
      ierr = BVInsertVec(pep->V,i,wr);CHKERRQ(ierr);
      for (k=1;k<pep->nmat-1;k++) {
        ierr = VecResetArray(wr);CHKERRQ(ierr);
        ierr = VecPlaceArray(wr,px+k*pep->nloc);CHKERRQ(ierr);
        ierr = SlepcVecNormalize(wr,NULL,PETSC_FALSE,NULL);CHKERRQ(ierr);
        ierr = PEPComputeResidualNorm_Private(pep,er[i],ei[i],wr,NULL,pep->work,&rn2);CHKERRQ(ierr);
        if (rn1>rn2) {
          ierr = BVInsertVec(pep->V,i,wr);CHKERRQ(ierr);
          rn1 = rn2;
        }
      }
      ierr = VecResetArray(wr);CHKERRQ(ierr);
      ierr = VecRestoreArrayRead(xr,&px);CHKERRQ(ierr);
    }
  }
  ierr = VecDestroy(&wr);CHKERRQ(ierr);
  ierr = VecDestroy(&xr);CHKERRQ(ierr);
#if !defined(PETSC_USE_COMPLEX)
  ierr = VecDestroy(&wi);CHKERRQ(ierr);
  ierr = VecDestroy(&xi);CHKERRQ(ierr);
#endif
  PetscFunctionReturn(0);
}

/*
   PEPLinearExtract_None - Same as PEPLinearExtract_Norm but always takes
   the first block.
*/
static PetscErrorCode PEPLinearExtract_None(PEP pep,EPS eps)
{
  PetscErrorCode    ierr;
  PetscInt          i;
  const PetscScalar *px;
  Mat               A;
  Vec               xr,xi,w;
#if !defined(PETSC_USE_COMPLEX)
  PetscScalar       *ei=pep->eigi;
#endif

  PetscFunctionBegin;
  ierr = EPSGetOperators(eps,&A,NULL);CHKERRQ(ierr);
  ierr = MatCreateVecs(A,&xr,NULL);CHKERRQ(ierr);
  ierr = VecDuplicate(xr,&xi);CHKERRQ(ierr);
  ierr = VecCreateMPIWithArray(PetscObjectComm((PetscObject)pep),1,pep->nloc,pep->n,NULL,&w);CHKERRQ(ierr);
  for (i=0;i<pep->nconv;i++) {
    ierr = EPSGetEigenpair(eps,i,NULL,NULL,xr,xi);CHKERRQ(ierr);
#if !defined(PETSC_USE_COMPLEX)
    if (ei[i]!=0.0) {   /* complex conjugate pair */
      ierr = VecGetArrayRead(xr,&px);CHKERRQ(ierr);
      ierr = VecPlaceArray(w,px);CHKERRQ(ierr);
      ierr = BVInsertVec(pep->V,i,w);CHKERRQ(ierr);
      ierr = VecResetArray(w);CHKERRQ(ierr);
      ierr = VecRestoreArrayRead(xr,&px);CHKERRQ(ierr);
      ierr = VecGetArrayRead(xi,&px);CHKERRQ(ierr);
      ierr = VecPlaceArray(w,px);CHKERRQ(ierr);
      ierr = BVInsertVec(pep->V,i+1,w);CHKERRQ(ierr);
      ierr = VecResetArray(w);CHKERRQ(ierr);
      ierr = VecRestoreArrayRead(xi,&px);CHKERRQ(ierr);
      i++;
    } else   /* real eigenvalue */
#endif
    {
      ierr = VecGetArrayRead(xr,&px);CHKERRQ(ierr);
      ierr = VecPlaceArray(w,px);CHKERRQ(ierr);
      ierr = BVInsertVec(pep->V,i,w);CHKERRQ(ierr);
      ierr = VecResetArray(w);CHKERRQ(ierr);
      ierr = VecRestoreArrayRead(xr,&px);CHKERRQ(ierr);
    }
  }
  ierr = VecDestroy(&w);CHKERRQ(ierr);
  ierr = VecDestroy(&xr);CHKERRQ(ierr);
  ierr = VecDestroy(&xi);CHKERRQ(ierr);
  PetscFunctionReturn(0);
}

/*
   PEPLinearExtract_Norm - Auxiliary routine that copies the solution of the
   linear eigenproblem to the PEP object. The eigenvector of the generalized
   problem is supposed to be
                               z = [  x  ]
                                   [ l*x ]
   If |l|<1.0, the eigenvector is taken from z(1:n), otherwise from z(n+1:2*n).
   Finally, x is normalized so that ||x||_2 = 1.
*/
static PetscErrorCode PEPLinearExtract_Norm(PEP pep,EPS eps)
{
  PetscErrorCode    ierr;
  PetscInt          i,offset;
  const PetscScalar *px;
  PetscScalar       *er=pep->eigr;
  Mat               A;
  Vec               xr,xi=NULL,w;
#if !defined(PETSC_USE_COMPLEX)
  PetscScalar       *ei=pep->eigi;
#endif

  PetscFunctionBegin;
  ierr = EPSGetOperators(eps,&A,NULL);CHKERRQ(ierr);
  ierr = MatCreateVecs(A,&xr,NULL);CHKERRQ(ierr);
#if !defined(PETSC_USE_COMPLEX)
  ierr = VecDuplicate(xr,&xi);CHKERRQ(ierr);
#endif
  ierr = VecCreateMPIWithArray(PetscObjectComm((PetscObject)pep),1,pep->nloc,pep->n,NULL,&w);CHKERRQ(ierr);
  for (i=0;i<pep->nconv;i++) {
    ierr = EPSGetEigenpair(eps,i,NULL,NULL,xr,xi);CHKERRQ(ierr);
    if (SlepcAbsEigenvalue(er[i],ei[i])>1.0) offset = (pep->nmat-2)*pep->nloc;
    else offset = 0;
#if !defined(PETSC_USE_COMPLEX)
    if (ei[i]!=0.0) {   /* complex conjugate pair */
      ierr = VecGetArrayRead(xr,&px);CHKERRQ(ierr);
      ierr = VecPlaceArray(w,px+offset);CHKERRQ(ierr);
      ierr = BVInsertVec(pep->V,i,w);CHKERRQ(ierr);
      ierr = VecResetArray(w);CHKERRQ(ierr);
      ierr = VecRestoreArrayRead(xr,&px);CHKERRQ(ierr);
      ierr = VecGetArrayRead(xi,&px);CHKERRQ(ierr);
      ierr = VecPlaceArray(w,px+offset);CHKERRQ(ierr);
      ierr = BVInsertVec(pep->V,i+1,w);CHKERRQ(ierr);
      ierr = VecResetArray(w);CHKERRQ(ierr);
      ierr = VecRestoreArrayRead(xi,&px);CHKERRQ(ierr);
      i++;
    } else /* real eigenvalue */
#endif
    {
      ierr = VecGetArrayRead(xr,&px);CHKERRQ(ierr);
      ierr = VecPlaceArray(w,px+offset);CHKERRQ(ierr);
      ierr = BVInsertVec(pep->V,i,w);CHKERRQ(ierr);
      ierr = VecResetArray(w);CHKERRQ(ierr);
      ierr = VecRestoreArrayRead(xr,&px);CHKERRQ(ierr);
    }
  }
  ierr = VecDestroy(&w);CHKERRQ(ierr);
  ierr = VecDestroy(&xr);CHKERRQ(ierr);
#if !defined(PETSC_USE_COMPLEX)
  ierr = VecDestroy(&xi);CHKERRQ(ierr);
#endif
  PetscFunctionReturn(0);
}

PetscErrorCode PEPExtractVectors_Linear(PEP pep)
{
  PetscErrorCode ierr;
  PEP_LINEAR     *ctx = (PEP_LINEAR*)pep->data;

  PetscFunctionBegin;
  switch (pep->extract) {
  case PEP_EXTRACT_NONE:
    ierr = PEPLinearExtract_None(pep,ctx->eps);CHKERRQ(ierr);
    break;
  case PEP_EXTRACT_NORM:
    ierr = PEPLinearExtract_Norm(pep,ctx->eps);CHKERRQ(ierr);
    break;
  case PEP_EXTRACT_RESIDUAL:
    ierr = PEPLinearExtract_Residual(pep,ctx->eps);CHKERRQ(ierr);
    break;
  case PEP_EXTRACT_STRUCTURED:
    SETERRQ(PetscObjectComm((PetscObject)pep),PETSC_ERR_SUP,"Extraction not implemented in this solver");
  }
  PetscFunctionReturn(0);
}

PetscErrorCode PEPSolve_Linear(PEP pep)
{
  PetscErrorCode ierr;
  PEP_LINEAR     *ctx = (PEP_LINEAR*)pep->data;
  PetscScalar    sigma;
  PetscBool      flg;
  PetscInt       i;

  PetscFunctionBegin;
  ierr = EPSSolve(ctx->eps);CHKERRQ(ierr);
  ierr = EPSGetConverged(ctx->eps,&pep->nconv);CHKERRQ(ierr);
  ierr = EPSGetIterationNumber(ctx->eps,&pep->its);CHKERRQ(ierr);
  ierr = EPSGetConvergedReason(ctx->eps,(EPSConvergedReason*)&pep->reason);CHKERRQ(ierr);

  /* recover eigenvalues */
  for (i=0;i<pep->nconv;i++) {
    ierr = EPSGetEigenpair(ctx->eps,i,&pep->eigr[i],&pep->eigi[i],NULL,NULL);CHKERRQ(ierr);
    pep->eigr[i] *= pep->sfactor;
    pep->eigi[i] *= pep->sfactor;
  }

  /* restore target */
  ierr = EPSGetTarget(ctx->eps,&sigma);CHKERRQ(ierr);
  ierr = EPSSetTarget(ctx->eps,sigma*pep->sfactor);CHKERRQ(ierr);

  ierr = STGetTransform(pep->st,&flg);CHKERRQ(ierr);
  if (flg && pep->ops->backtransform) {
    ierr = (*pep->ops->backtransform)(pep);CHKERRQ(ierr);
  }
  if (pep->sfactor!=1.0) {
    /* Restore original values */
    for (i=0;i<pep->nmat;i++){
      pep->pbc[pep->nmat+i] *= pep->sfactor;
      pep->pbc[2*pep->nmat+i] *= pep->sfactor*pep->sfactor;
    }
    if (!flg && !ctx->explicitmatrix) {
      ierr = STScaleShift(pep->st,pep->sfactor);CHKERRQ(ierr);
    }
  }
  if (ctx->explicitmatrix) {
    ierr = RGPopScale(pep->rg);CHKERRQ(ierr);
  }
  PetscFunctionReturn(0);
}

static PetscErrorCode EPSMonitor_Linear(EPS eps,PetscInt its,PetscInt nconv,PetscScalar *eigr,PetscScalar *eigi,PetscReal *errest,PetscInt nest,void *ctx)
{
  PEP            pep = (PEP)ctx;
  PetscErrorCode ierr;

  PetscFunctionBegin;
  ierr = PEPMonitor(pep,its,nconv,eigr,eigi,errest,nest);CHKERRQ(ierr);
  PetscFunctionReturn(0);
}

PetscErrorCode PEPSetFromOptions_Linear(PetscOptionItems *PetscOptionsObject,PEP pep)
{
  PetscErrorCode ierr;
  PetscBool      set,val;
  PetscInt       i;
  PEP_LINEAR     *ctx = (PEP_LINEAR*)pep->data;

  PetscFunctionBegin;
  ierr = PetscOptionsHead(PetscOptionsObject,"PEP Linear Options");CHKERRQ(ierr);

    ierr = PetscOptionsInt("-pep_linear_cform","Number of the companion form (1 or 2)","PEPLinearSetCompanionForm",ctx->cform,&i,&set);CHKERRQ(ierr);
    if (set) { ierr = PEPLinearSetCompanionForm(pep,i);CHKERRQ(ierr); }

    ierr = PetscOptionsBool("-pep_linear_explicitmatrix","Use explicit matrix in linearization","PEPLinearSetExplicitMatrix",ctx->explicitmatrix,&val,&set);CHKERRQ(ierr);
    if (set) { ierr = PEPLinearSetExplicitMatrix(pep,val);CHKERRQ(ierr); }

  ierr = PetscOptionsTail();CHKERRQ(ierr);

  if (!ctx->eps) { ierr = PEPLinearGetEPS(pep,&ctx->eps);CHKERRQ(ierr); }
  ierr = EPSSetFromOptions(ctx->eps);CHKERRQ(ierr);
  PetscFunctionReturn(0);
}

static PetscErrorCode PEPLinearSetCompanionForm_Linear(PEP pep,PetscInt cform)
{
  PEP_LINEAR *ctx = (PEP_LINEAR*)pep->data;

  PetscFunctionBegin;
  if (!cform) PetscFunctionReturn(0);
  if (cform==PETSC_DECIDE || cform==PETSC_DEFAULT) ctx->cform = 1;
  else {
    if (cform!=1 && cform!=2) SETERRQ(PetscObjectComm((PetscObject)pep),PETSC_ERR_ARG_OUTOFRANGE,"Invalid value of argument 'cform'");
    ctx->cform = cform;
  }
  PetscFunctionReturn(0);
}

/*@
   PEPLinearSetCompanionForm - Choose between the two companion forms available
   for the linearization of a quadratic eigenproblem.

   Logically Collective on PEP

   Input Parameters:
+  pep   - polynomial eigenvalue solver
-  cform - 1 or 2 (first or second companion form)

   Options Database Key:
.  -pep_linear_cform <int> - Choose the companion form

   Level: advanced

.seealso: PEPLinearGetCompanionForm()
@*/
PetscErrorCode PEPLinearSetCompanionForm(PEP pep,PetscInt cform)
{
  PetscErrorCode ierr;

  PetscFunctionBegin;
  PetscValidHeaderSpecific(pep,PEP_CLASSID,1);
  PetscValidLogicalCollectiveInt(pep,cform,2);
  ierr = PetscTryMethod(pep,"PEPLinearSetCompanionForm_C",(PEP,PetscInt),(pep,cform));CHKERRQ(ierr);
  PetscFunctionReturn(0);
}

static PetscErrorCode PEPLinearGetCompanionForm_Linear(PEP pep,PetscInt *cform)
{
  PEP_LINEAR *ctx = (PEP_LINEAR*)pep->data;

  PetscFunctionBegin;
  *cform = ctx->cform;
  PetscFunctionReturn(0);
}

/*@
   PEPLinearGetCompanionForm - Returns the number of the companion form that
   will be used for the linearization of a quadratic eigenproblem.

   Not Collective

   Input Parameter:
.  pep  - polynomial eigenvalue solver

   Output Parameter:
.  cform - the companion form number (1 or 2)

   Level: advanced

.seealso: PEPLinearSetCompanionForm()
@*/
PetscErrorCode PEPLinearGetCompanionForm(PEP pep,PetscInt *cform)
{
  PetscErrorCode ierr;

  PetscFunctionBegin;
  PetscValidHeaderSpecific(pep,PEP_CLASSID,1);
  PetscValidIntPointer(cform,2);
  ierr = PetscUseMethod(pep,"PEPLinearGetCompanionForm_C",(PEP,PetscInt*),(pep,cform));CHKERRQ(ierr);
  PetscFunctionReturn(0);
}

static PetscErrorCode PEPLinearSetExplicitMatrix_Linear(PEP pep,PetscBool explicitmatrix)
{
  PEP_LINEAR *ctx = (PEP_LINEAR*)pep->data;

  PetscFunctionBegin;
  ctx->explicitmatrix = explicitmatrix;
  PetscFunctionReturn(0);
}

/*@
   PEPLinearSetExplicitMatrix - Indicate if the matrices A and B for the
   linearization of the problem must be built explicitly.

   Logically Collective on PEP

   Input Parameters:
+  pep      - polynomial eigenvalue solver
-  explicit - boolean flag indicating if the matrices are built explicitly

   Options Database Key:
.  -pep_linear_explicitmatrix <boolean> - Indicates the boolean flag

   Level: advanced

.seealso: PEPLinearGetExplicitMatrix()
@*/
PetscErrorCode PEPLinearSetExplicitMatrix(PEP pep,PetscBool explicitmatrix)
{
  PetscErrorCode ierr;

  PetscFunctionBegin;
  PetscValidHeaderSpecific(pep,PEP_CLASSID,1);
  PetscValidLogicalCollectiveBool(pep,explicitmatrix,2);
  ierr = PetscTryMethod(pep,"PEPLinearSetExplicitMatrix_C",(PEP,PetscBool),(pep,explicitmatrix));CHKERRQ(ierr);
  PetscFunctionReturn(0);
}

static PetscErrorCode PEPLinearGetExplicitMatrix_Linear(PEP pep,PetscBool *explicitmatrix)
{
  PEP_LINEAR *ctx = (PEP_LINEAR*)pep->data;

  PetscFunctionBegin;
  *explicitmatrix = ctx->explicitmatrix;
  PetscFunctionReturn(0);
}

/*@
   PEPLinearGetExplicitMatrix - Returns the flag indicating if the matrices
   A and B for the linearization are built explicitly.

   Not Collective

   Input Parameter:
.  pep  - polynomial eigenvalue solver

   Output Parameter:
.  explicitmatrix - the mode flag

   Level: advanced

.seealso: PEPLinearSetExplicitMatrix()
@*/
PetscErrorCode PEPLinearGetExplicitMatrix(PEP pep,PetscBool *explicitmatrix)
{
  PetscErrorCode ierr;

  PetscFunctionBegin;
  PetscValidHeaderSpecific(pep,PEP_CLASSID,1);
  PetscValidPointer(explicitmatrix,2);
  ierr = PetscUseMethod(pep,"PEPLinearGetExplicitMatrix_C",(PEP,PetscBool*),(pep,explicitmatrix));CHKERRQ(ierr);
  PetscFunctionReturn(0);
}

static PetscErrorCode PEPLinearSetEPS_Linear(PEP pep,EPS eps)
{
  PetscErrorCode ierr;
  PEP_LINEAR     *ctx = (PEP_LINEAR*)pep->data;

  PetscFunctionBegin;
  ierr = PetscObjectReference((PetscObject)eps);CHKERRQ(ierr);
  ierr = EPSDestroy(&ctx->eps);CHKERRQ(ierr);
  ctx->eps = eps;
  ctx->usereps = PETSC_TRUE;
  ierr = PetscLogObjectParent((PetscObject)pep,(PetscObject)ctx->eps);CHKERRQ(ierr);
  pep->state = PEP_STATE_INITIAL;
  PetscFunctionReturn(0);
}

/*@
   PEPLinearSetEPS - Associate an eigensolver object (EPS) to the
   polynomial eigenvalue solver.

   Collective on PEP

   Input Parameters:
+  pep - polynomial eigenvalue solver
-  eps - the eigensolver object

   Level: advanced

.seealso: PEPLinearGetEPS()
@*/
PetscErrorCode PEPLinearSetEPS(PEP pep,EPS eps)
{
  PetscErrorCode ierr;

  PetscFunctionBegin;
  PetscValidHeaderSpecific(pep,PEP_CLASSID,1);
  PetscValidHeaderSpecific(eps,EPS_CLASSID,2);
  PetscCheckSameComm(pep,1,eps,2);
  ierr = PetscTryMethod(pep,"PEPLinearSetEPS_C",(PEP,EPS),(pep,eps));CHKERRQ(ierr);
  PetscFunctionReturn(0);
}

static PetscErrorCode PEPLinearGetEPS_Linear(PEP pep,EPS *eps)
{
  PetscErrorCode ierr;
  PEP_LINEAR     *ctx = (PEP_LINEAR*)pep->data;

  PetscFunctionBegin;
  if (!ctx->eps) {
    ierr = EPSCreate(PetscObjectComm((PetscObject)pep),&ctx->eps);CHKERRQ(ierr);
    ierr = EPSSetOptionsPrefix(ctx->eps,((PetscObject)pep)->prefix);CHKERRQ(ierr);
    ierr = EPSAppendOptionsPrefix(ctx->eps,"pep_linear_");CHKERRQ(ierr);
    ierr = PetscObjectIncrementTabLevel((PetscObject)ctx->eps,(PetscObject)pep,1);CHKERRQ(ierr);
    ierr = PetscLogObjectParent((PetscObject)pep,(PetscObject)ctx->eps);CHKERRQ(ierr);
    ierr = EPSMonitorSet(ctx->eps,EPSMonitor_Linear,pep,NULL);CHKERRQ(ierr);
  }
  *eps = ctx->eps;
  PetscFunctionReturn(0);
}

/*@
   PEPLinearGetEPS - Retrieve the eigensolver object (EPS) associated
   to the polynomial eigenvalue solver.

   Not Collective

   Input Parameter:
.  pep - polynomial eigenvalue solver

   Output Parameter:
.  eps - the eigensolver object

   Level: advanced

.seealso: PEPLinearSetEPS()
@*/
PetscErrorCode PEPLinearGetEPS(PEP pep,EPS *eps)
{
  PetscErrorCode ierr;

  PetscFunctionBegin;
  PetscValidHeaderSpecific(pep,PEP_CLASSID,1);
  PetscValidPointer(eps,2);
  ierr = PetscUseMethod(pep,"PEPLinearGetEPS_C",(PEP,EPS*),(pep,eps));CHKERRQ(ierr);
  PetscFunctionReturn(0);
}

PetscErrorCode PEPView_Linear(PEP pep,PetscViewer viewer)
{
  PetscErrorCode ierr;
  PEP_LINEAR     *ctx = (PEP_LINEAR*)pep->data;
  PetscBool      isascii;

  PetscFunctionBegin;
  ierr = PetscObjectTypeCompare((PetscObject)viewer,PETSCVIEWERASCII,&isascii);CHKERRQ(ierr);
  if (isascii) {
    if (!ctx->eps) { ierr = PEPLinearGetEPS(pep,&ctx->eps);CHKERRQ(ierr); }
    ierr = PetscViewerASCIIPrintf(viewer,"  Linear: %s matrices\n",ctx->explicitmatrix? "explicit": "implicit");CHKERRQ(ierr);
    ierr = PetscViewerASCIIPrintf(viewer,"  Linear: %s companion form\n",ctx->cform==1? "1st": "2nd");CHKERRQ(ierr);
    ierr = PetscViewerASCIIPushTab(viewer);CHKERRQ(ierr);
    ierr = EPSView(ctx->eps,viewer);CHKERRQ(ierr);
    ierr = PetscViewerASCIIPopTab(viewer);CHKERRQ(ierr);
  }
  PetscFunctionReturn(0);
}

PetscErrorCode PEPReset_Linear(PEP pep)
{
  PetscErrorCode ierr;
  PEP_LINEAR     *ctx = (PEP_LINEAR*)pep->data;

  PetscFunctionBegin;
  if (!ctx->eps) { ierr = EPSReset(ctx->eps);CHKERRQ(ierr); }
  ierr = MatDestroy(&ctx->A);CHKERRQ(ierr);
  ierr = MatDestroy(&ctx->B);CHKERRQ(ierr);
  ierr = VecDestroy(&ctx->w[0]);CHKERRQ(ierr);
  ierr = VecDestroy(&ctx->w[1]);CHKERRQ(ierr);
  ierr = VecDestroy(&ctx->w[2]);CHKERRQ(ierr);
  ierr = VecDestroy(&ctx->w[3]);CHKERRQ(ierr);
  ierr = VecDestroy(&ctx->w[4]);CHKERRQ(ierr);
  ierr = VecDestroy(&ctx->w[5]);CHKERRQ(ierr);
  PetscFunctionReturn(0);
}

PetscErrorCode PEPDestroy_Linear(PEP pep)
{
  PetscErrorCode ierr;
  PEP_LINEAR     *ctx = (PEP_LINEAR*)pep->data;

  PetscFunctionBegin;
  ierr = EPSDestroy(&ctx->eps);CHKERRQ(ierr);
  ierr = PetscFree(pep->data);CHKERRQ(ierr);
  ierr = PetscObjectComposeFunction((PetscObject)pep,"PEPLinearSetCompanionForm_C",NULL);CHKERRQ(ierr);
  ierr = PetscObjectComposeFunction((PetscObject)pep,"PEPLinearGetCompanionForm_C",NULL);CHKERRQ(ierr);
  ierr = PetscObjectComposeFunction((PetscObject)pep,"PEPLinearSetEPS_C",NULL);CHKERRQ(ierr);
  ierr = PetscObjectComposeFunction((PetscObject)pep,"PEPLinearGetEPS_C",NULL);CHKERRQ(ierr);
  ierr = PetscObjectComposeFunction((PetscObject)pep,"PEPLinearSetExplicitMatrix_C",NULL);CHKERRQ(ierr);
  ierr = PetscObjectComposeFunction((PetscObject)pep,"PEPLinearGetExplicitMatrix_C",NULL);CHKERRQ(ierr);
  PetscFunctionReturn(0);
}

PETSC_EXTERN PetscErrorCode PEPCreate_Linear(PEP pep)
{
  PetscErrorCode ierr;
  PEP_LINEAR     *ctx;

  PetscFunctionBegin;
  ierr = PetscNewLog(pep,&ctx);CHKERRQ(ierr);
  ctx->explicitmatrix = PETSC_FALSE;
  pep->data = (void*)ctx;

  pep->ops->solve          = PEPSolve_Linear;
  pep->ops->setup          = PEPSetUp_Linear;
  pep->ops->setfromoptions = PEPSetFromOptions_Linear;
  pep->ops->destroy        = PEPDestroy_Linear;
  pep->ops->reset          = PEPReset_Linear;
  pep->ops->view           = PEPView_Linear;
  pep->ops->backtransform  = PEPBackTransform_Default;
  pep->ops->computevectors = PEPComputeVectors_Default;
  pep->ops->extractvectors = PEPExtractVectors_Linear;

  ierr = PetscObjectComposeFunction((PetscObject)pep,"PEPLinearSetCompanionForm_C",PEPLinearSetCompanionForm_Linear);CHKERRQ(ierr);
  ierr = PetscObjectComposeFunction((PetscObject)pep,"PEPLinearGetCompanionForm_C",PEPLinearGetCompanionForm_Linear);CHKERRQ(ierr);
  ierr = PetscObjectComposeFunction((PetscObject)pep,"PEPLinearSetEPS_C",PEPLinearSetEPS_Linear);CHKERRQ(ierr);
  ierr = PetscObjectComposeFunction((PetscObject)pep,"PEPLinearGetEPS_C",PEPLinearGetEPS_Linear);CHKERRQ(ierr);
  ierr = PetscObjectComposeFunction((PetscObject)pep,"PEPLinearSetExplicitMatrix_C",PEPLinearSetExplicitMatrix_Linear);CHKERRQ(ierr);
  ierr = PetscObjectComposeFunction((PetscObject)pep,"PEPLinearGetExplicitMatrix_C",PEPLinearGetExplicitMatrix_Linear);CHKERRQ(ierr);
  PetscFunctionReturn(0);
}
<|MERGE_RESOLUTION|>--- conflicted
+++ resolved
@@ -434,11 +434,7 @@
     ierr = VecRestoreArray(veps,&epsarray);CHKERRQ(ierr);
     ierr = EPSSetInitialSpace(ctx->eps,1,&veps);CHKERRQ(ierr);
     ierr = VecDestroy(&veps);CHKERRQ(ierr);
-<<<<<<< HEAD
-    if (w) { ierr = VecDestroy(&w);CHKERRQ(ierr); }
-=======
     ierr = VecDestroy(&w);CHKERRQ(ierr);
->>>>>>> 9b98c393
     ierr = SlepcBasisDestroy_Private(&pep->nini,&pep->IS);CHKERRQ(ierr);
   }
 
