#
#  - - - - - - - - - - - - - - - - - - - - - - - - - - - - - - - - - - - - - -
#  SLEPc - Scalable Library for Eigenvalue Problem Computations
#  Copyright (c) 2002-2018, Universitat Politecnica de Valencia, Spain
#
#  This file is part of SLEPc.
#  SLEPc is distributed under a 2-clause BSD license (see LICENSE).
#  - - - - - - - - - - - - - - - - - - - - - - - - - - - - - - - - - - - - - -
#

CFLAGS     =
FFLAGS     =
CPPFLAGS   =
FPPFLAGS   =
LOCDIR     = src/pep/examples/nlevp/
EXAMPLESC  = acoustic_wave_1d.c acoustic_wave_2d.c butterfly.c damped_beam.c \
             pdde_stability.c planar_waveguide.c sleeper.c spring.c wiresaw.c loaded_string.c
EXAMPLESF  =
MANSEC     = PEP
TESTS      = acoustic_wave_1d acoustic_wave_2d butterfly damped_beam \
             pdde_stability planar_waveguide sleeper spring wiresaw loaded_string

include ${SLEPC_DIR}/lib/slepc/conf/slepc_common

acoustic_wave_1d: acoustic_wave_1d.o chkopts
	-${CLINKER} -o acoustic_wave_1d acoustic_wave_1d.o ${SLEPC_PEP_LIB}
	${RM} acoustic_wave_1d.o

acoustic_wave_2d: acoustic_wave_2d.o chkopts
	-${CLINKER} -o acoustic_wave_2d acoustic_wave_2d.o ${SLEPC_PEP_LIB}
	${RM} acoustic_wave_2d.o

butterfly: butterfly.o chkopts
	-${CLINKER} -o butterfly butterfly.o ${SLEPC_PEP_LIB}
	${RM} butterfly.o

damped_beam: damped_beam.o chkopts
	-${CLINKER} -o damped_beam damped_beam.o ${SLEPC_PEP_LIB}
	${RM} damped_beam.o

pdde_stability: pdde_stability.o chkopts
	-${CLINKER} -o pdde_stability pdde_stability.o ${SLEPC_PEP_LIB}
	${RM} pdde_stability.o

planar_waveguide: planar_waveguide.o chkopts
	-${CLINKER} -o planar_waveguide planar_waveguide.o ${SLEPC_PEP_LIB}
	${RM} planar_waveguide.o

sleeper: sleeper.o chkopts
	-${CLINKER} -o sleeper sleeper.o ${SLEPC_PEP_LIB}
	${RM} sleeper.o

spring: spring.o chkopts
	-${CLINKER} -o spring spring.o ${SLEPC_PEP_LIB}
	${RM} spring.o

wiresaw: wiresaw.o chkopts
	-${CLINKER} -o wiresaw wiresaw.o ${SLEPC_PEP_LIB}
	${RM} wiresaw.o
<<<<<<< HEAD
=======

loaded_string: loaded_string.o chkopts
	-${CLINKER} -o loaded_string loaded_string.o ${SLEPC_PEP_LIB}
	${RM} loaded_string.o

#------------------------------------------------------------------------------------
runacoustic_wave_1d_1: runacoustic_wave_1d_1_toar runacoustic_wave_1d_1_stoar runacoustic_wave_1d_1_qarnoldi runacoustic_wave_1d_1_linear
runacoustic_wave_1d_1_%:
	-@${SETTEST}; check=acoustic_wave_1d_1; pep=$*; \
	if [ "$$pep" = stoar ]; then pep="stoar -pep_hermitian -pep_stoar_locking 0"; fi; \
	${MPIEXEC} -n 1 ./acoustic_wave_1d -pep_type $${pep} -st_transform -pep_nev 4 -pep_tol 1e-7 -n 24 -st_type sinvert -terse > $${test}.tmp 2>&1; \
	${TESTCODE}

runacoustic_wave_1d_2: runacoustic_wave_1d_2_none runacoustic_wave_1d_2_norm runacoustic_wave_1d_2_residual
runacoustic_wave_1d_2_%:
	-@${SETTEST}; check=acoustic_wave_1d_1; extract=$*; \
	if [ "$$pep" = stoar ]; then pep="stoar -pep_hermitian"; fi; \
	${MPIEXEC} -n 1 ./acoustic_wave_1d -pep_extract $${extract} -st_transform -pep_nev 4 -pep_tol 1e-7 -n 24 -st_type sinvert -terse > $${test}.tmp 2>&1; \
	${TESTCODE}

runacoustic_wave_1d_3: runacoustic_wave_1d_3_none runacoustic_wave_1d_3_norm runacoustic_wave_1d_3_residual
runacoustic_wave_1d_3_%:
	-@${SETTEST}; check=acoustic_wave_1d_1; extract=$*; \
	if [ "$$pep" = stoar ]; then pep="stoar -pep_hermitian"; fi; \
	${MPIEXEC} -n 1 ./acoustic_wave_1d -pep_type linear -pep_extract $${extract} -st_transform -pep_nev 4 -pep_tol 1e-7 -n 24 -st_type sinvert -terse > $${test}.tmp 2>&1; \
	${TESTCODE}

runacoustic_wave_2d_1: runacoustic_wave_2d_1_toar runacoustic_wave_2d_1_stoar runacoustic_wave_2d_1_qarnoldi runacoustic_wave_2d_1_linear
runacoustic_wave_2d_1_%:
	-@${SETTEST}; check=acoustic_wave_2d_1; pep=$*; \
	if [ "$$pep" = stoar ]; then pep="stoar -pep_hermitian"; \
	elif [ "$$pep" = toar ]; then pep="toar -pep_toar_locking 0"; fi; \
	${MPIEXEC} -n 1 ./acoustic_wave_2d -pep_type $${pep} -pep_nev 2 -pep_ncv 18 -terse > $${test}.tmp 2>&1; \
	${TESTCODE}

runbutterfly_1: runbutterfly_1_toar runbutterfly_1_linear
runbutterfly_1_%:
	-@${SETTEST}; check=butterfly_1; pep=$*; \
	if [ "$$pep" = toar ]; then pep="toar -pep_toar_restart 0.3"; fi; \
	${MPIEXEC} -n 1 ./butterfly -pep_type $${pep} -pep_nev 4 -st_type sinvert -pep_target 0.01 -terse > $${test}.tmp 2>&1; \
	${TESTCODE}

runbutterfly_2: runbutterfly_2_toar runbutterfly_2_linear
runbutterfly_2_%:
	-@${SETTEST}; check=butterfly_2; pep=$*; \
	${MPIEXEC} -n 1 ./butterfly -pep_type $${pep} -pep_nev 4 -terse > $${test}.tmp 2>&1; \
	${TESTCODE}

rundamped_beam_1: rundamped_beam_1_toar rundamped_beam_1_qarnoldi rundamped_beam_1_linear
rundamped_beam_1_%:
	-@${SETTEST}; check=damped_beam_1; pep=$*; \
	if [ "${PETSC_SCALAR}" = "complex" ]; then target="1i"; else target="0"; fi; \
	if [ "$$pep" != jd ]; then sinv="-st_type sinvert"; fi; \
	if [ "$$pep" = qarnoldi ]; then pep="qarnoldi -pep_qarnoldi_locking 0"; fi; \
	${MPIEXEC} -n 1 ./damped_beam -pep_type $${pep} -pep_nev 2 -pep_ncv 12 -pep_target $$target $$sinv -terse > $${test}.tmp 2>&1; \
	${TESTCODE}

runpdde_stability_1: runpdde_stability_1_toar runpdde_stability_1_qarnoldi runpdde_stability_1_linear
runpdde_stability_1_%:
	-@${SETTEST}; check=pdde_stability_1; pep=$*; \
	${MPIEXEC} -n 1 ./pdde_stability -pep_type $${pep} -pep_ncv 25 -terse > $${test}.tmp 2>&1; \
	${TESTCODE}

runplanar_waveguide_1: runplanar_waveguide_1_toar runplanar_waveguide_1_linear
runplanar_waveguide_1_%:
	-@${SETTEST}; check=planar_waveguide_1; pep=$*; \
	if [ "$$pep" = jd ]; then sinv="-pep_target -.1"; else sinv="-st_type sinvert"; fi; \
	${MPIEXEC} -n 1 ./planar_waveguide -pep_type $${pep} -pep_nev 4 $$sinv -terse > $${test}.tmp 2>&1; \
	${TESTCODE}

runsleeper_1: runsleeper_1_toar runsleeper_1_qarnoldi runsleeper_1_linear
runsleeper_1_%:
	-@${SETTEST}; check=sleeper_1; pep=$*; \
	if [ "$$pep" = qarnoldi ]; then pep="qarnoldi -pep_qarnoldi_restart 0.4"; fi; \
	${MPIEXEC} -n 1 ./sleeper -n 100 -pep_type $${pep} -pep_nev 4 -pep_ncv 24 -st_type sinvert -terse > $${test}.tmp 2>&1; \
	${TESTCODE}

runsleeper_2: runsleeper_2_toar runsleeper_2_jd
runsleeper_2_%:
	-@${SETTEST}; check=sleeper_2; pep=$*; \
	if [ "$$pep" = toar ]; then pep="toar -pep_toar_restart .35 -pep_ncv 10 -pep_max_it 2000 -st_type sinvert"; \
	elif [ "$$pep" = jd ]; then pep="jd -pep_target -.61"; fi; \
	${MPIEXEC} -n 1 ./sleeper -n 100 -pep_type $${pep} -pep_nev 4 -terse > $${test}.tmp 2>&1; \
	${TESTCODE}

runsleeper_3:
	-@${SETTEST}; \
	${MPIEXEC} -n 1 ./sleeper -n 270 -pep_type stoar -pep_hermitian -st_type sinvert -pep_nev 2 -pep_target -.89 -terse > $${test}.tmp 2>&1; \
	${TESTCODE}

runspring_1: runspring_1_toar runspring_1_stoar runspring_1_qarnoldi runspring_1_linear
runspring_1_%:
	-@${SETTEST}; check=spring_1; pep=$*; \
	if [ "$$pep" != jd ]; then sinv="-st_type sinvert"; fi; \
	if [ "$$pep" = stoar ]; then pep="stoar -pep_hermitian -pep_conv_rel"; \
	elif [ "$$pep" = qarnoldi ]; then pep="qarnoldi -pep_conv_rel"; \
	else pep="$$pep -pep_conv_norm "; fi; \
	${MPIEXEC} -n 1 ./spring -pep_type $${pep} -pep_nev 4 -n 24 -pep_ncv 18 -pep_target -.5 $$sinv -pep_scale diagonal -terse > $${test}.tmp 2>&1; \
	${TESTCODE}

runspring_2_jd:
	-@${SETTEST}; check=spring_2; \
	${MPIEXEC} -n 1 ./spring -pep_type jd -pep_nev 4 -n 24 -pep_ncv 18 -pep_target -50 -terse > $${test}.tmp 2>&1; \
	${TESTCODE}

runspring_3:
	-@${SETTEST}; \
	${MPIEXEC} -n 1 ./spring -n 300 -pep_hermitian -pep_interval -10.1,-9.5 -pep_type stoar -st_type sinvert -st_pc_type cholesky -terse > $${test}.tmp 2>&1; \
	${TESTCODE}

runspring_4:
	-@${SETTEST}; \
	${MPIEXEC} -n 1 ./spring -n 300 -pep_hyperbolic -pep_interval -9.6,-.527 -pep_type stoar -st_type sinvert -st_pc_type cholesky -terse > $${test}.tmp 2>&1; \
	${TESTCODE}

runspring_5:
	-@${SETTEST}; \
	${MPIEXEC} -n 1 ./spring -n 300 -pep_hyperbolic -pep_interval -.51,-.3 -pep_type stoar -st_type sinvert -st_pc_type cholesky -pep_stoar_nev 10 -terse > $${test}.tmp 2>&1; \
	${TESTCODE}

runwiresaw_1: runwiresaw_1_toar runwiresaw_1_qarnoldi runwiresaw_1_linear_h1 runwiresaw_1_linear_h2
runwiresaw_1_%:
	-@${SETTEST}; check=wiresaw_1; pep=$*; \
	if [ "$$pep" = linear_h1 ]; then pep="linear -pep_linear_explicitmatrix -pep_linear_cform 1 -pep_linear_st_ksp_type bcgs -pep_linear_st_pc_type kaczmarz"; \
	elif [ "$$pep" = linear_h2 ]; then pep="linear -pep_linear_explicitmatrix -pep_linear_cform 2"; fi; \
	${MPIEXEC} -n 1 ./wiresaw -pep_type $${pep} -pep_nev 4 -terse > $${test}.tmp 2>&1; \
	${TESTCODE}
>>>>>>> a101d5bd
<|MERGE_RESOLUTION|>--- conflicted
+++ resolved
@@ -57,133 +57,7 @@
 wiresaw: wiresaw.o chkopts
 	-${CLINKER} -o wiresaw wiresaw.o ${SLEPC_PEP_LIB}
 	${RM} wiresaw.o
-<<<<<<< HEAD
-=======
 
 loaded_string: loaded_string.o chkopts
 	-${CLINKER} -o loaded_string loaded_string.o ${SLEPC_PEP_LIB}
 	${RM} loaded_string.o
-
-#------------------------------------------------------------------------------------
-runacoustic_wave_1d_1: runacoustic_wave_1d_1_toar runacoustic_wave_1d_1_stoar runacoustic_wave_1d_1_qarnoldi runacoustic_wave_1d_1_linear
-runacoustic_wave_1d_1_%:
-	-@${SETTEST}; check=acoustic_wave_1d_1; pep=$*; \
-	if [ "$$pep" = stoar ]; then pep="stoar -pep_hermitian -pep_stoar_locking 0"; fi; \
-	${MPIEXEC} -n 1 ./acoustic_wave_1d -pep_type $${pep} -st_transform -pep_nev 4 -pep_tol 1e-7 -n 24 -st_type sinvert -terse > $${test}.tmp 2>&1; \
-	${TESTCODE}
-
-runacoustic_wave_1d_2: runacoustic_wave_1d_2_none runacoustic_wave_1d_2_norm runacoustic_wave_1d_2_residual
-runacoustic_wave_1d_2_%:
-	-@${SETTEST}; check=acoustic_wave_1d_1; extract=$*; \
-	if [ "$$pep" = stoar ]; then pep="stoar -pep_hermitian"; fi; \
-	${MPIEXEC} -n 1 ./acoustic_wave_1d -pep_extract $${extract} -st_transform -pep_nev 4 -pep_tol 1e-7 -n 24 -st_type sinvert -terse > $${test}.tmp 2>&1; \
-	${TESTCODE}
-
-runacoustic_wave_1d_3: runacoustic_wave_1d_3_none runacoustic_wave_1d_3_norm runacoustic_wave_1d_3_residual
-runacoustic_wave_1d_3_%:
-	-@${SETTEST}; check=acoustic_wave_1d_1; extract=$*; \
-	if [ "$$pep" = stoar ]; then pep="stoar -pep_hermitian"; fi; \
-	${MPIEXEC} -n 1 ./acoustic_wave_1d -pep_type linear -pep_extract $${extract} -st_transform -pep_nev 4 -pep_tol 1e-7 -n 24 -st_type sinvert -terse > $${test}.tmp 2>&1; \
-	${TESTCODE}
-
-runacoustic_wave_2d_1: runacoustic_wave_2d_1_toar runacoustic_wave_2d_1_stoar runacoustic_wave_2d_1_qarnoldi runacoustic_wave_2d_1_linear
-runacoustic_wave_2d_1_%:
-	-@${SETTEST}; check=acoustic_wave_2d_1; pep=$*; \
-	if [ "$$pep" = stoar ]; then pep="stoar -pep_hermitian"; \
-	elif [ "$$pep" = toar ]; then pep="toar -pep_toar_locking 0"; fi; \
-	${MPIEXEC} -n 1 ./acoustic_wave_2d -pep_type $${pep} -pep_nev 2 -pep_ncv 18 -terse > $${test}.tmp 2>&1; \
-	${TESTCODE}
-
-runbutterfly_1: runbutterfly_1_toar runbutterfly_1_linear
-runbutterfly_1_%:
-	-@${SETTEST}; check=butterfly_1; pep=$*; \
-	if [ "$$pep" = toar ]; then pep="toar -pep_toar_restart 0.3"; fi; \
-	${MPIEXEC} -n 1 ./butterfly -pep_type $${pep} -pep_nev 4 -st_type sinvert -pep_target 0.01 -terse > $${test}.tmp 2>&1; \
-	${TESTCODE}
-
-runbutterfly_2: runbutterfly_2_toar runbutterfly_2_linear
-runbutterfly_2_%:
-	-@${SETTEST}; check=butterfly_2; pep=$*; \
-	${MPIEXEC} -n 1 ./butterfly -pep_type $${pep} -pep_nev 4 -terse > $${test}.tmp 2>&1; \
-	${TESTCODE}
-
-rundamped_beam_1: rundamped_beam_1_toar rundamped_beam_1_qarnoldi rundamped_beam_1_linear
-rundamped_beam_1_%:
-	-@${SETTEST}; check=damped_beam_1; pep=$*; \
-	if [ "${PETSC_SCALAR}" = "complex" ]; then target="1i"; else target="0"; fi; \
-	if [ "$$pep" != jd ]; then sinv="-st_type sinvert"; fi; \
-	if [ "$$pep" = qarnoldi ]; then pep="qarnoldi -pep_qarnoldi_locking 0"; fi; \
-	${MPIEXEC} -n 1 ./damped_beam -pep_type $${pep} -pep_nev 2 -pep_ncv 12 -pep_target $$target $$sinv -terse > $${test}.tmp 2>&1; \
-	${TESTCODE}
-
-runpdde_stability_1: runpdde_stability_1_toar runpdde_stability_1_qarnoldi runpdde_stability_1_linear
-runpdde_stability_1_%:
-	-@${SETTEST}; check=pdde_stability_1; pep=$*; \
-	${MPIEXEC} -n 1 ./pdde_stability -pep_type $${pep} -pep_ncv 25 -terse > $${test}.tmp 2>&1; \
-	${TESTCODE}
-
-runplanar_waveguide_1: runplanar_waveguide_1_toar runplanar_waveguide_1_linear
-runplanar_waveguide_1_%:
-	-@${SETTEST}; check=planar_waveguide_1; pep=$*; \
-	if [ "$$pep" = jd ]; then sinv="-pep_target -.1"; else sinv="-st_type sinvert"; fi; \
-	${MPIEXEC} -n 1 ./planar_waveguide -pep_type $${pep} -pep_nev 4 $$sinv -terse > $${test}.tmp 2>&1; \
-	${TESTCODE}
-
-runsleeper_1: runsleeper_1_toar runsleeper_1_qarnoldi runsleeper_1_linear
-runsleeper_1_%:
-	-@${SETTEST}; check=sleeper_1; pep=$*; \
-	if [ "$$pep" = qarnoldi ]; then pep="qarnoldi -pep_qarnoldi_restart 0.4"; fi; \
-	${MPIEXEC} -n 1 ./sleeper -n 100 -pep_type $${pep} -pep_nev 4 -pep_ncv 24 -st_type sinvert -terse > $${test}.tmp 2>&1; \
-	${TESTCODE}
-
-runsleeper_2: runsleeper_2_toar runsleeper_2_jd
-runsleeper_2_%:
-	-@${SETTEST}; check=sleeper_2; pep=$*; \
-	if [ "$$pep" = toar ]; then pep="toar -pep_toar_restart .35 -pep_ncv 10 -pep_max_it 2000 -st_type sinvert"; \
-	elif [ "$$pep" = jd ]; then pep="jd -pep_target -.61"; fi; \
-	${MPIEXEC} -n 1 ./sleeper -n 100 -pep_type $${pep} -pep_nev 4 -terse > $${test}.tmp 2>&1; \
-	${TESTCODE}
-
-runsleeper_3:
-	-@${SETTEST}; \
-	${MPIEXEC} -n 1 ./sleeper -n 270 -pep_type stoar -pep_hermitian -st_type sinvert -pep_nev 2 -pep_target -.89 -terse > $${test}.tmp 2>&1; \
-	${TESTCODE}
-
-runspring_1: runspring_1_toar runspring_1_stoar runspring_1_qarnoldi runspring_1_linear
-runspring_1_%:
-	-@${SETTEST}; check=spring_1; pep=$*; \
-	if [ "$$pep" != jd ]; then sinv="-st_type sinvert"; fi; \
-	if [ "$$pep" = stoar ]; then pep="stoar -pep_hermitian -pep_conv_rel"; \
-	elif [ "$$pep" = qarnoldi ]; then pep="qarnoldi -pep_conv_rel"; \
-	else pep="$$pep -pep_conv_norm "; fi; \
-	${MPIEXEC} -n 1 ./spring -pep_type $${pep} -pep_nev 4 -n 24 -pep_ncv 18 -pep_target -.5 $$sinv -pep_scale diagonal -terse > $${test}.tmp 2>&1; \
-	${TESTCODE}
-
-runspring_2_jd:
-	-@${SETTEST}; check=spring_2; \
-	${MPIEXEC} -n 1 ./spring -pep_type jd -pep_nev 4 -n 24 -pep_ncv 18 -pep_target -50 -terse > $${test}.tmp 2>&1; \
-	${TESTCODE}
-
-runspring_3:
-	-@${SETTEST}; \
-	${MPIEXEC} -n 1 ./spring -n 300 -pep_hermitian -pep_interval -10.1,-9.5 -pep_type stoar -st_type sinvert -st_pc_type cholesky -terse > $${test}.tmp 2>&1; \
-	${TESTCODE}
-
-runspring_4:
-	-@${SETTEST}; \
-	${MPIEXEC} -n 1 ./spring -n 300 -pep_hyperbolic -pep_interval -9.6,-.527 -pep_type stoar -st_type sinvert -st_pc_type cholesky -terse > $${test}.tmp 2>&1; \
-	${TESTCODE}
-
-runspring_5:
-	-@${SETTEST}; \
-	${MPIEXEC} -n 1 ./spring -n 300 -pep_hyperbolic -pep_interval -.51,-.3 -pep_type stoar -st_type sinvert -st_pc_type cholesky -pep_stoar_nev 10 -terse > $${test}.tmp 2>&1; \
-	${TESTCODE}
-
-runwiresaw_1: runwiresaw_1_toar runwiresaw_1_qarnoldi runwiresaw_1_linear_h1 runwiresaw_1_linear_h2
-runwiresaw_1_%:
-	-@${SETTEST}; check=wiresaw_1; pep=$*; \
-	if [ "$$pep" = linear_h1 ]; then pep="linear -pep_linear_explicitmatrix -pep_linear_cform 1 -pep_linear_st_ksp_type bcgs -pep_linear_st_pc_type kaczmarz"; \
-	elif [ "$$pep" = linear_h2 ]; then pep="linear -pep_linear_explicitmatrix -pep_linear_cform 2"; fi; \
-	${MPIEXEC} -n 1 ./wiresaw -pep_type $${pep} -pep_nev 4 -terse > $${test}.tmp 2>&1; \
-	${TESTCODE}
->>>>>>> a101d5bd
