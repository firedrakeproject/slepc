!
!  Include file for Fortran use of the NEP object in SLEPc
!
!  - - - - - - - - - - - - - - - - - - - - - - - - - - - - - - - - - - - - - -
!  SLEPc - Scalable Library for Eigenvalue Problem Computations
!  Copyright (c) 2002-2015, Universitat Politecnica de Valencia, Spain
!
!  This file is part of SLEPc.
!
!  SLEPc is free software: you can redistribute it and/or modify it under  the
!  terms of version 3 of the GNU Lesser General Public License as published by
!  the Free Software Foundation.
!
!  SLEPc  is  distributed in the hope that it will be useful, but WITHOUT  ANY
!  WARRANTY;  without even the implied warranty of MERCHANTABILITY or  FITNESS
!  FOR  A  PARTICULAR PURPOSE. See the GNU Lesser General Public  License  for
!  more details.
!
!  You  should have received a copy of the GNU Lesser General  Public  License
!  along with SLEPc. If not, see <http://www.gnu.org/licenses/>.
!  - - - - - - - - - - - - - - - - - - - - - - - - - - - - - - - - - - - - - -
!
#if !defined(__SLEPCNEP_H)
#define __SLEPCNEP_H

#include "slepc/finclude/slepcbvdef.h"
#include "slepc/finclude/slepcdsdef.h"
#include "slepc/finclude/slepcrgdef.h"
#include "slepc/finclude/slepcfndef.h"
#include "slepc/finclude/slepcepsdef.h"
#include "slepc/finclude/slepcpepdef.h"

#if !defined(PETSC_USE_FORTRAN_DATATYPES)
#define NEP                PetscFortranAddr
#endif

#define NEPType            character*(80)
#define NEPConvergedReason PetscEnum
#define NEPErrorType       PetscEnum
#define NEPWhich           PetscEnum
#define NEPRefine          PetscEnum

#define NEPRII       'rii'
#define NEPSLP       'slp'
#define NEPNARNOLDI  'narnoldi'
#define NEPCISS      'ciss'
#define NEPINTERPOL  'interpol'
<<<<<<< HEAD
#define NEPNLEIGS    'nleigs'

=======
>>>>>>> 9dec42ab
#endif<|MERGE_RESOLUTION|>--- conflicted
+++ resolved
@@ -45,9 +45,6 @@
 #define NEPNARNOLDI  'narnoldi'
 #define NEPCISS      'ciss'
 #define NEPINTERPOL  'interpol'
-<<<<<<< HEAD
 #define NEPNLEIGS    'nleigs'
 
-=======
->>>>>>> 9dec42ab
 #endif