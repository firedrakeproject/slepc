--- conflicted
+++ resolved
@@ -48,11 +48,8 @@
 #define PEPLINEAR    "linear"
 #define PEPQARNOLDI  "qarnoldi"
 #define PEPTOAR      "toar"
-<<<<<<< HEAD
+#define PEPSTOAR     "stoar"
 #define PEPJD        "jd"
-=======
-#define PEPSTOAR     "stoar"
->>>>>>> 9e387154
 
 /* Logging support */
 PETSC_EXTERN PetscClassId PEP_CLASSID;
@@ -294,6 +291,7 @@
 PETSC_EXTERN PetscErrorCode PEPTOARGetRestart(PEP,PetscReal*);
 PETSC_EXTERN PetscErrorCode PEPTOARSetLocking(PEP,PetscBool);
 PETSC_EXTERN PetscErrorCode PEPTOARGetLocking(PEP,PetscBool*);
+
 PETSC_EXTERN PetscErrorCode PEPSTOARSetLocking(PEP,PetscBool);
 PETSC_EXTERN PetscErrorCode PEPSTOARGetLocking(PEP,PetscBool*);
 
